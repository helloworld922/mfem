--- conflicted
+++ resolved
@@ -1522,11 +1522,8 @@
      own_topo(true),
      edge_to_knot(orig.edge_to_knot),
      knotVectors(orig.knotVectors.Size()), // knotVectors are copied in the body
-<<<<<<< HEAD
-     knotVectorsExt(orig.knotVectorsExt.Size()),
-=======
      knotVectorsCompr(orig.knotVectorsCompr.Size()),
->>>>>>> 1ccb31fd
+
      weights(orig.weights),
      d_to_d(orig.d_to_d),
      master(orig.master),
@@ -1552,11 +1549,8 @@
    {
       knotVectors[i] = new KnotVector(*orig.knotVectors[i]);
    }
-<<<<<<< HEAD
-   CreateExtendedKV();
-=======
+
    CreateComprehensiveKV();
->>>>>>> 1ccb31fd
 
    // Copy the patches:
    for (int p = 0; p < patches.Size(); p++)
@@ -1659,11 +1653,7 @@
       MFEM_ABORT("invalid section: " << ident);
    }
 
-<<<<<<< HEAD
-   CreateExtendedKV();
-=======
    CreateComprehensiveKV();
->>>>>>> 1ccb31fd
 
    SetOrdersFromKnotVectors();
 
@@ -1745,11 +1735,8 @@
 
    NumOfKnotVectors = parent->GetNKV();
    knotVectors.SetSize(NumOfKnotVectors);
-<<<<<<< HEAD
-   knotVectorsExt.SetSize(parent->GetNP()*parent->Dimension());
-=======
    knotVectorsCompr.SetSize(parent->GetNP()*parent->Dimension());
->>>>>>> 1ccb31fd
+
    const Array<int> &pOrders = parent->GetOrders();
    for (int i = 0; i < NumOfKnotVectors; i++)
    {
@@ -1763,11 +1750,8 @@
          knotVectors[i] = new KnotVector(*parent->GetKnotVector(i));
       }
    }
-<<<<<<< HEAD
-   CreateExtendedKV();
-=======
+
    CreateComprehensiveKV();
->>>>>>> 1ccb31fd
 
    // copy some data from parent
    NumOfElements    = parent->NumOfElements;
@@ -1825,11 +1809,8 @@
          knotVectors[i] = new KnotVector(*parent->GetKnotVector(i));
       }
    }
-<<<<<<< HEAD
-   CreateExtendedKV();
-=======
+
    CreateComprehensiveKV();
->>>>>>> 1ccb31fd
 
    // copy some data from parent
    NumOfElements    = parent->NumOfElements;
@@ -1880,11 +1861,8 @@
    {
       knotVectors[i] = new KnotVector(*parent->GetKnotVector(i));
    }
-<<<<<<< HEAD
-   CreateExtendedKV();
-=======
+
    CreateComprehensiveKV();
->>>>>>> 1ccb31fd
 
    GenerateOffsets();
    CountElements();
@@ -1918,15 +1896,9 @@
       delete knotVectors[i];
    }
 
-<<<<<<< HEAD
-   for (int i = 0; i < knotVectorsExt.Size(); i++)
-   {
-      delete knotVectorsExt[i];
-=======
    for (int i = 0; i < knotVectorsCompr.Size(); i++)
    {
       delete knotVectorsCompr[i];
->>>>>>> 1ccb31fd
    }
 
    for (int i = 0; i < patches.Size(); i++)
@@ -2441,28 +2413,6 @@
 
 void NURBSExtension::CheckKVDirection(int p, Array <int> &kvdir)
 {
-<<<<<<< HEAD
-   Array<int> patchvert, edges, orient, edgevert;
-
-   // Get Element Vertices
-   patchTopo->GetElementVertices(p, patchvert);
-
-   // Get Element Edges
-   patchTopo->GetElementEdges(p, edges, orient);
-
-   // Match Element vertices to edges (knot direction)
-   kvdir.SetSize(Dimension());
-   kvdir = 0;
-
-   // Compare the vertices of the patches with the vertices of the knotvectors of knot2dge
-   // Based on the match the orientation will be a 1 or a -1
-   // -1: direction is flipped
-   //  1: direction is not  flipped
-   for (int i = 0; i < edges.Size(); i++)
-   {
-      patchTopo->GetEdgeVertices(edges[i], edgevert);
-      // First side
-=======
    // patchTopo->GetElementEdges is not yet implemented for 1D
    MFEM_VERIFY(Dimension()>1, "1D not yet implemented.");
 
@@ -2485,7 +2435,6 @@
    {
       // First side
       patchTopo->GetEdgeVertices(edges[i], edgevert);
->>>>>>> 1ccb31fd
       if (edgevert[0] == patchvert[0]  && edgevert[1] == patchvert[1])
       {
          kvdir[0] = 1;
@@ -2508,15 +2457,9 @@
       }
    }
 
-<<<<<<< HEAD
-   // Third direction: only for 3D
    if (Dimension() == 3)
    {
-=======
-   if (Dimension() == 3)
-   {
       // Third side
->>>>>>> 1ccb31fd
       for (int i = 0; i < edges.Size(); i++)
       {
          patchTopo->GetEdgeVertices(edges[i], edgevert);
@@ -2533,19 +2476,6 @@
       }
    }
 
-<<<<<<< HEAD
-   // Verify that all knotvectors have been given a direction.
-   MFEM_ASSERT(kvdir.Find(0) == -1, "Could not find direction of knotvector.");
-}
-
-void NURBSExtension::CreateExtendedKV()
-{
-   Array<int> edges, orient, kvdir;
-
-   Array<int> e(Dimension());
-   if (Dimension() == 2)
-   {
-=======
    MFEM_VERIFY(kvdir.Find(0) == -1, "Could not find direction of knotvector.");
 }
 
@@ -2567,38 +2497,17 @@
    else if (Dimension() == 2)
    {
       knotVectorsCompr.SetSize(GetNP()*Dimension());
->>>>>>> 1ccb31fd
       e[0] = 0;
       e[1] = 1;
    }
    else if (Dimension() == 3)
    {
-<<<<<<< HEAD
-=======
       knotVectorsCompr.SetSize(GetNP()*Dimension());
->>>>>>> 1ccb31fd
       e[0] = 0;
       e[1] = 3;
       e[2] = 8;
    }
 
-<<<<<<< HEAD
-   // Create extended set of knotvectors based on direction of the knotvector.
-   knotVectorsExt.SetSize(GetNP()*Dimension());
-   for (int p = 0; p < GetNP(); p++)
-   {
-      CheckKVDirection(p, kvdir);
-      patchTopo->GetElementEdges(p, edges, orient);
-
-      for (int i = 0; i < Dimension(); i++)
-      {
-         knotVectorsExt[Dimension()*p+i] = new KnotVector(*(KnotVec(edges[e[i]])));
-         if (kvdir[i] == -1) {knotVectorsExt[Dimension()*p+i]->Flip();}
-      }
-   }
-
-   MFEM_ASSERT(InconsistentUniqueKVExtendedKV(), "Mismatch in KnotVectors");
-=======
    for (int p = 0; p < GetNP(); p++)
    {
       CheckKVDirection(p, kvdir);
@@ -2618,18 +2527,10 @@
    }
 
    MFEM_VERIFY(ConsistentKVSets(), "Mismatch in KnotVectors");
->>>>>>> 1ccb31fd
 }
 
 void NURBSExtension::UpdateUniqueKV()
 {
-<<<<<<< HEAD
-   Array<int> ifupd(NumOfKnotVectors);
-   ifupd = 0;
-
-   Array<int> e(Dimension());
-   if (Dimension() == 2)
-=======
    Array<int> e(Dimension());
 
    // 1D: comprehensive and unique KV are the same
@@ -2642,7 +2543,6 @@
       return;
    }
    else if (Dimension() == 2)
->>>>>>> 1ccb31fd
    {
       e[0] = 0;
       e[1] = 1;
@@ -2663,67 +2563,6 @@
 
       for ( int d = 0; d < Dimension(); d++)
       {
-<<<<<<< HEAD
-         Vector diffknot;
-
-         // Indices in unique and exteded sets of the KnotVector
-         int iun = edges[e[d]];
-         int iext = Dimension()*p+d;
-
-         // Check if difference in order: we have to check this first, otherwise
-         // KnotVector::Difference might fail as we cannot compare KnotVectors of
-         // different order.
-         int diffo = KnotVec(iun)->GetOrder() - knotVectorsExt[iext]->GetOrder();
-
-         if (diffo)
-         {
-            // Check if knotvector is allready updated.
-            MFEM_ASSERT(ifupd[KnotInd(iun)] == 0,
-                        "KnotVector[i] is updated twice. Knotvectors problably not equal.");
-
-            // Update reduced set of knotvectors
-            *(KnotVec(iun)) = *(knotVectorsExt[iext]);
-            ifupd[KnotInd(iun)] = 1;
-
-            // Give correct direction to unique knotvector. Reduced knotvectors are not flipped.
-            if (kvdir[d] == -1) {KnotVec(iun)->Flip();}
-         }
-
-         // Check if difference between knots
-         if (kvdir[d] == 1)
-         {
-            KnotVec(iun)->Difference(*(knotVectorsExt[iext]), diffknot);
-         }
-         else
-         {
-            knotVectorsExt[iext]->Flip();
-            KnotVec(iun)->Difference(*(knotVectorsExt[iext]), diffknot);
-            knotVectorsExt[iext]->Flip();
-         }
-
-         if (diffknot.Size() > 0)
-         {
-            // Check if knotvector is allready updated.
-            MFEM_ASSERT(ifupd[KnotInd(iun)] == 0,
-                        "KnotVector[i] is updated twice. Knotvectors problably not equal.");
-
-            // Update reduced set of knotvectors
-            *(KnotVec(iun)) = *(knotVectorsExt[iext]);
-            ifupd[KnotInd(iun)] = 1;
-
-            // Give correct direction to unique knotvector. Reduced knotvectors are not flipped.
-            if (kvdir[d] == -1) {KnotVec(iun)->Flip();}
-         }
-      }
-   }
-
-   MFEM_ASSERT(InconsistentUniqueKVExtendedKV(), "Mismatch in KnotVectors");
-}
-
-
-bool NURBSExtension::InconsistentUniqueKVExtendedKV()
-{
-=======
          bool flip = false;
          if (kvdir[d] == -1) {flip = true;}
 
@@ -2764,7 +2603,6 @@
          }
       }
    }
-
    MFEM_VERIFY(ConsistentKVSets(), "Mismatch in KnotVectors");
 }
 
@@ -2773,32 +2611,19 @@
    // patchTopo->GetElementEdges is not yet implemented for 1D
    MFEM_VERIFY(Dimension()>1, "1D not yet implemented.");
 
->>>>>>> 1ccb31fd
    Array<int> edges, orient, kvdir;
    Vector diff;
 
    Array<int>e(Dimension());
 
-<<<<<<< HEAD
+   e[0] = 0;
+
    if (Dimension() == 2)
    {
-      e[0] = 0;
       e[1] = 1;
    }
-
    else if (Dimension() == 3)
    {
-      e[0] = 0;
-=======
-   e[0] = 0;
-
-   if (Dimension() == 2)
-   {
-      e[1] = 1;
-   }
-   else if (Dimension() == 3)
-   {
->>>>>>> 1ccb31fd
       e[1] = 3;
       e[2] = 8;
    }
@@ -2806,19 +2631,6 @@
    for (int p = 0; p < GetNP(); p++)
    {
       patchTopo->GetElementEdges(p, edges, orient);
-<<<<<<< HEAD
-      CheckKVDirection(p, kvdir);
-      for ( int i = 0; i < Dimension(); i++)
-      {
-         // Check if KnotVectors are of equal order
-         int d = KnotVec(edges[e[i]])->GetOrder() - knotVectorsExt[Dimension()*p
-                                                                   +i]->GetOrder();
-         if (d > 0)
-         {
-            mfem::out << "\nOrder of knotVectorsExt " << i << " of patch " << p;
-            mfem::out << " does not agree with order of knotVectors " <<
-                      KnotInd(edges[e[i]]) << "\n";
-=======
 
       CheckKVDirection(p, kvdir);
 
@@ -2840,12 +2652,10 @@
          {
             mfem::out << "\norder of knotVectorsCompr " << d << " of patch " << p;
             mfem::out << " does not agree with knotVectors " << KnotInd(iun) << "\n";
->>>>>>> 1ccb31fd
             return false;
          }
 
          // Check if Knotvectors have the same knots
-<<<<<<< HEAD
          if (kvdir[i] == -1) {knotVectorsExt[Dimension()*p+i]->Flip();}
          KnotVec(edges[e[i]])->Difference(*(knotVectorsExt[Dimension()*p+i]), diff);
          if (kvdir[i] == -1) {knotVectorsExt[Dimension()*p+i]->Flip();}
@@ -2855,7 +2665,6 @@
             mfem::out << "\nKnots of knotVectorsExt " << i << " of patch " << p;
             mfem::out << " do not agree with knots of knotVectors " <<
                       KnotInd(edges[e[i]]) << "\n";
-=======
          if (flip) {knotVectorsCompr[icomp]->Flip();}
 
          KnotVec(iun)->Difference(*(knotVectorsCompr[icomp]), diff);
@@ -2866,7 +2675,6 @@
          {
             mfem::out << "\nknotVectorsCompr " << d << " of patch " << p;
             mfem::out << " does not agree with knotVectors " << KnotInd(iun) << "\n";
->>>>>>> 1ccb31fd
             return false;
          }
       }
@@ -2886,16 +2694,6 @@
    }
    else if (Dimension() == 2)
    {
-<<<<<<< HEAD
-      kv[0] = knotVectorsExt[Dimension()*p];
-      kv[1] = knotVectorsExt[Dimension()*p + 1];
-   }
-   else
-   {
-      kv[0] = knotVectorsExt[Dimension()*p];
-      kv[1] = knotVectorsExt[Dimension()*p + 1];
-      kv[2] = knotVectorsExt[Dimension()*p + 2];
-=======
       kv[0] = knotVectorsCompr[Dimension()*p];
       kv[1] = knotVectorsCompr[Dimension()*p + 1];
    }
@@ -2904,7 +2702,6 @@
       kv[0] = knotVectorsCompr[Dimension()*p];
       kv[1] = knotVectorsCompr[Dimension()*p + 1];
       kv[2] = knotVectorsCompr[Dimension()*p + 2];
->>>>>>> 1ccb31fd
    }
 }
 
@@ -2921,16 +2718,6 @@
    }
    else if (Dimension() == 2)
    {
-<<<<<<< HEAD
-      kv[0] = knotVectorsExt[Dimension()*p];
-      kv[1] = knotVectorsExt[Dimension()*p + 1];
-   }
-   else
-   {
-      kv[0] = knotVectorsExt[Dimension()*p];
-      kv[1] = knotVectorsExt[Dimension()*p + 1];
-      kv[2] = knotVectorsExt[Dimension()*p + 2];
-=======
       kv[0] = knotVectorsCompr[Dimension()*p];
       kv[1] = knotVectorsCompr[Dimension()*p + 1];
    }
@@ -2939,7 +2726,6 @@
       kv[0] = knotVectorsCompr[Dimension()*p];
       kv[1] = knotVectorsCompr[Dimension()*p + 1];
       kv[2] = knotVectorsCompr[Dimension()*p + 2];
->>>>>>> 1ccb31fd
    }
 }
 
@@ -4044,15 +3830,6 @@
       CheckKVDirection(p, kvdir);
 
       Array<KnotVector *> pkvc(Dimension());
-<<<<<<< HEAD
-      for (int i = 0; i < Dimension(); i++)
-      {
-         pkvc[i] = new KnotVector(*(pkv[i]));
-
-         if (kvdir[i] == -1)
-         {
-            pkvc[i]->Flip();
-=======
       for (int d = 0; d < Dimension(); d++)
       {
          pkvc[d] = new KnotVector(*(pkv[d]));
@@ -4060,16 +3837,11 @@
          if (kvdir[d] == -1)
          {
             pkvc[d]->Flip();
->>>>>>> 1ccb31fd
          }
       }
 
       patches[p]->KnotInsert(pkvc);
-<<<<<<< HEAD
-      for (int i = 0; i < Dimension(); i++) { delete pkvc[i]; }
-=======
       for (int d = 0; d < Dimension(); d++) { delete pkvc[d]; }
->>>>>>> 1ccb31fd
    }
 }
 
@@ -4105,30 +3877,6 @@
       // Check whether inserted knots should be flipped before inserting.
       // Knotvectors are stored in a different array pkvc such that the original
       // knots which are inserted are not changed.
-<<<<<<< HEAD
-      // We need original knots for multiple patches so they have to remain original
-      CheckKVDirection(p, kvdir);
-
-      Array<Vector *> pkvc(Dimension());
-      for (int i = 0; i < Dimension(); i++)
-      {
-         pkvc[i] = new Vector(*(pkv[i]));
-
-         if (kvdir[i] == -1)
-         {
-            // Find flip point, for knotvectors that do not have the domain [0:1]
-            KnotVector *kva = knotVectorsExt[Dimension()*p+i];
-            double apb = (*kva)[0] + (*kva)[kva->Size()-1];
-
-            // Flip vector
-            int size =pkvc[i]->Size();
-            int ns = ceil(size/2.0);
-            for (int j = 0; j < ns; j++)
-            {
-               double tmp = apb - pkvc[i]->Elem(j);
-               pkvc[i]->Elem(j) = apb - pkvc[i]->Elem(size-1-j);
-               pkvc[i]->Elem(size-1-j) = tmp;
-=======
       CheckKVDirection(p, kvdir);
 
       Array<Vector *> pkvc(Dimension());
@@ -4150,7 +3898,6 @@
                double tmp = apb - pkvc[d]->Elem(j);
                pkvc[d]->Elem(j) = apb - pkvc[d]->Elem(size-1-j);
                pkvc[d]->Elem(size-1-j) = tmp;
->>>>>>> 1ccb31fd
             }
          }
       }
@@ -4450,11 +4197,7 @@
    {
       knotVectors[i] = new KnotVector(*parent->GetKnotVector(i));
    }
-<<<<<<< HEAD
-   CreateExtendedKV();
-=======
    CreateComprehensiveKV();
->>>>>>> 1ccb31fd
 
    GenerateOffsets();
    CountElements();
@@ -4510,11 +4253,7 @@
 
    NumOfKnotVectors = parent->NumOfKnotVectors;
    Swap(knotVectors, parent->knotVectors);
-<<<<<<< HEAD
-   Swap(knotVectorsExt, parent->knotVectorsExt);
-=======
    Swap(knotVectorsCompr, parent->knotVectorsCompr);
->>>>>>> 1ccb31fd
 
    NumOfVertices    = parent->NumOfVertices;
    NumOfElements    = parent->NumOfElements;
@@ -4823,29 +4562,18 @@
    else if (Ext->Dimension() == 2)
    {
       Ext->patchTopo->GetElementEdges(p, edges, oedge);
-<<<<<<< HEAD
-      kv[0] = Ext->knotVectorsExt[Ext->Dimension()*p];
-      kv[1] = Ext->knotVectorsExt[Ext->Dimension()*p + 1];
-=======
 
       kv[0] = Ext->knotVectorsCompr[Ext->Dimension()*p];
       kv[1] = Ext->knotVectorsCompr[Ext->Dimension()*p + 1];
->>>>>>> 1ccb31fd
    }
    else if (Ext->Dimension() == 3)
    {
       Ext->patchTopo->GetElementEdges(p, edges, oedge);
       Ext->patchTopo->GetElementFaces(p, faces, oface);
 
-<<<<<<< HEAD
-      kv[0] = Ext->knotVectorsExt[Ext->Dimension()*p];
-      kv[1] = Ext->knotVectorsExt[Ext->Dimension()*p + 1];
-      kv[2] = Ext->knotVectorsExt[Ext->Dimension()*p + 2];
-=======
       kv[0] = Ext->knotVectorsCompr[Ext->Dimension()*p];
       kv[1] = Ext->knotVectorsCompr[Ext->Dimension()*p + 1];
       kv[2] = Ext->knotVectorsCompr[Ext->Dimension()*p + 2];
->>>>>>> 1ccb31fd
    }
    opatch = 0;
 }
