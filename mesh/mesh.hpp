--- conflicted
+++ resolved
@@ -30,11 +30,8 @@
 #include <iostream>
 #include <array>
 #include <map>
-<<<<<<< HEAD
 #include <vector>
-=======
 #include <memory>
->>>>>>> 7c296d00
 
 namespace mfem
 {
