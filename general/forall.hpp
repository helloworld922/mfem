// Copyright (c) 2010, Lawrence Livermore National Security, LLC. Produced at
// the Lawrence Livermore National Laboratory. LLNL-CODE-443211. All Rights
// reserved. See file COPYRIGHT for details.
//
// This file is part of the MFEM library. For more information and source code
// availability see http://mfem.org.
//
// MFEM is free software; you can redistribute it and/or modify it under the
// terms of the GNU Lesser General Public License (as published by the Free
// Software Foundation) version 2.1 dated February 1999.

#ifndef MFEM_FORALL_HPP
#define MFEM_FORALL_HPP

#include "../config/config.hpp"
#include "error.hpp"
#include "cuda.hpp"
#include "occa.hpp"
#include "device.hpp"
#include "mem_manager.hpp"
#include "../linalg/dtensor.hpp"

#ifdef MFEM_USE_RAJA
#include "RAJA/RAJA.hpp"
#if defined(RAJA_ENABLE_CUDA) && !defined(MFEM_USE_CUDA)
#error When RAJA is built with CUDA, MFEM_USE_CUDA=YES is required
#endif
#endif

namespace mfem
{

// Maximum size of dofs and quads in 1D.
const int MAX_D1D = 16;
const int MAX_Q1D = 16;

// Implementation of MFEM's "parallel for" (forall) device/host kernel
// interfaces supporting RAJA, CUDA, OpenMP, and sequential backends.

// The MFEM_FORALL wrapper
#define MFEM_FORALL(i,N,...)                             \
   ForallWrap<1>(true,N,                                 \
                 [=] MFEM_DEVICE (int i) {__VA_ARGS__},  \
                 [&]             (int i) {__VA_ARGS__})

// MFEM_FORALL with a 2D CUDA block
#define MFEM_FORALL_2D(i,N,X,Y,BZ,...)                   \
   ForallWrap<2>(true,N,                                 \
                 [=] MFEM_DEVICE (int i) {__VA_ARGS__},  \
                 [&]             (int i) {__VA_ARGS__},  \
                 X,Y,BZ)

// MFEM_FORALL with a 3D CUDA block
#define MFEM_FORALL_3D(i,N,X,Y,Z,...)                    \
   ForallWrap<3>(true,N,                                 \
                 [=] MFEM_DEVICE (int i) {__VA_ARGS__},  \
                 [&]             (int i) {__VA_ARGS__},  \
                 X,Y,Z)

// MFEM_FORALL that uses the basic CPU backend when use_dev is false. See for
// example the functions in vector.cpp, where we don't want to use the mfem
// device for operations on small vectors.
#define MFEM_FORALL_SWITCH(use_dev,i,N,...)              \
   ForallWrap<1>(use_dev,N,                              \
                 [=] MFEM_DEVICE (int i) {__VA_ARGS__},  \
                 [&]             (int i) {__VA_ARGS__})


/// OpenMP backend
template <typename HBODY>
void OmpWrap(const int N, HBODY &&h_body)
{
#ifdef MFEM_USE_OPENMP
   #pragma omp parallel for
   for (int k = 0; k < N; k++)
   {
      h_body(k);
   }
#else
   MFEM_ABORT("OpenMP requested for MFEM but OpenMP is not enabled!");
#endif
}


/// RAJA Cuda backend
template <const int BLOCKS, typename DBODY>
void RajaCudaWrap(const int N, DBODY &&d_body)
{
#if defined(MFEM_USE_RAJA) && defined(RAJA_ENABLE_CUDA)
   RAJA::forall<RAJA::cuda_exec<BLOCKS>>(RAJA::RangeSegment(0,N),d_body);
#else
   MFEM_ABORT("RAJA::Cuda requested but RAJA::Cuda is not enabled!");
#endif
}


/// RAJA OpenMP backend
template <typename HBODY>
void RajaOmpWrap(const int N, HBODY &&h_body)
{
#if defined(MFEM_USE_RAJA) && defined(RAJA_ENABLE_OPENMP)
   RAJA::forall<RAJA::omp_parallel_for_exec>(RAJA::RangeSegment(0,N), h_body);
#else
   MFEM_ABORT("RAJA::OpenMP requested but RAJA::OpenMP is not enabled!");
#endif
}


/// RAJA sequential loop backend
template <typename HBODY>
void RajaSeqWrap(const int N, HBODY &&h_body)
{
#ifdef MFEM_USE_RAJA
   RAJA::forall<RAJA::loop_exec>(RAJA::RangeSegment(0,N), h_body);
#else
   MFEM_ABORT("RAJA requested but RAJA is not enabled!");
#endif
}


/// CUDA backend
#ifdef MFEM_USE_CUDA

template <typename BODY> __global__ static
<<<<<<< HEAD
void CudaKernel(const int N, BODY body)
=======
void CuKernel1D(const int N, BODY body)
>>>>>>> 40795c21
{
   const int k = blockDim.x*blockIdx.x + threadIdx.x;
   if (k >= N) { return; }
   body(k);
}

<<<<<<< HEAD
template <const int BLOCKS, typename DBODY>
void CudaWrap(const int N, DBODY &&d_body)
{
   if (N==0) { return; }
   const int GRID = (N+BLOCKS-1)/BLOCKS;
   CudaKernel<<<GRID,BLOCKS>>>(N,d_body);
=======
template <typename BODY> __global__ static
void CuKernel2D(const int N, BODY body, const int BZ)
{
   const int k = blockIdx.x*BZ + threadIdx.z;
   if (k >= N) { return; }
   body(k);
}

template <typename BODY> __global__ static
void CuKernel3D(const int N, BODY body)
{
   const int k = blockIdx.x;
   if (k >= N) { return; }
   body(k);
}

template <const int BLCK = MFEM_CUDA_BLOCKS, typename DBODY>
void CuWrap1D(const int N, DBODY &&d_body)
{
   if (N==0) { return; }
   const int GRID = (N+BLCK-1)/BLCK;
   CuKernel1D<<<GRID,BLCK>>>(N, d_body);
>>>>>>> 40795c21
   MFEM_CUDA_CHECK(cudaGetLastError());
}

template <typename DBODY>
void CuWrap2D(const int N, DBODY &&d_body,
              const int X, const int Y, const int BZ)
{
   if (N==0) { return; }
   const int GRID = (N+BZ-1)/BZ;
   const dim3 BLCK(X,Y,BZ);
   CuKernel2D<<<GRID,BLCK>>>(N,d_body,BZ);
   MFEM_CUDA_CHECK(cudaGetLastError());
}

<<<<<<< HEAD
template <int BLOCKS, typename DBODY>
void CudaWrap(const int N, DBODY &&d_body) {}
=======
template <typename DBODY>
void CuWrap3D(const int N, DBODY &&d_body,
              const int X, const int Y, const int Z)
{
   if (N==0) { return; }
   const int GRID = N;
   const dim3 BLCK(X,Y,Z);
   CuKernel3D<<<GRID,BLCK>>>(N,d_body);
   MFEM_CUDA_CHECK(cudaGetLastError());
}
>>>>>>> 40795c21

#endif // MFEM_USE_CUDA


/// The forall kernel body wrapper
template <const int DIM, typename DBODY, typename HBODY>
inline void ForallWrap(const bool use_dev, const int N,
                       DBODY &&d_body, HBODY &&h_body,
                       const int X=0, const int Y=0, const int Z=0)
{
   if (!use_dev) { goto backend_cpu; }

#if defined(MFEM_USE_RAJA) && defined(RAJA_ENABLE_CUDA)
   // Handle all allowed CUDA backends except Backend::CUDA
   if (Device::Allows(Backend::CUDA_MASK & ~Backend::CUDA))
   { return RajaCudaWrap<MFEM_CUDA_BLOCKS>(N, d_body); }
#endif

#ifdef MFEM_USE_CUDA
   // Handle all allowed CUDA backends
   if (DIM == 1 && Device::Allows(Backend::CUDA_MASK))
   { return CuWrap1D(N, d_body); }

<<<<<<< HEAD
   if (Device::Allows(Backend::CUDA))
   { return CudaWrap<MFEM_CUDA_BLOCKS>(N, d_body); }
=======
   if (DIM == 2 && Device::Allows(Backend::CUDA_MASK))
   { return CuWrap2D(N, d_body, X, Y, Z); }
>>>>>>> 40795c21

   if (DIM == 3 && Device::Allows(Backend::CUDA_MASK))
   { return CuWrap3D(N, d_body, X, Y, Z); }
#endif

#if defined(MFEM_USE_RAJA) && defined(RAJA_ENABLE_OPENMP)
   // Handle all allowed OpenMP backends except Backend::OMP
   if (Device::Allows(Backend::OMP_MASK & ~Backend::OMP))
   { return RajaOmpWrap(N, h_body); }
#endif

#ifdef MFEM_USE_OPENMP
   // Handle all allowed OpenMP backends
   if (Device::Allows(Backend::OMP_MASK)) { return OmpWrap(N, h_body); }
#endif

#ifdef MFEM_USE_RAJA
   // Handle all allowed CPU backends except Backend::CPU
   if (Device::Allows(Backend::CPU_MASK & ~Backend::CPU))
   { return RajaSeqWrap(N, h_body); }
#endif

backend_cpu:
   // Handle Backend::CPU. This is also a fallback for any allowed backends not
   // handled above, e.g. OCCA_CPU with configuration 'occa-cpu,cpu', or
   // OCCA_OMP with configuration 'occa-omp,cpu'.
   for (int k = 0; k < N; k++) { h_body(k); }
}

} // namespace mfem

#endif // MFEM_FORALL_HPP<|MERGE_RESOLUTION|>--- conflicted
+++ resolved
@@ -122,25 +122,13 @@
 #ifdef MFEM_USE_CUDA
 
 template <typename BODY> __global__ static
-<<<<<<< HEAD
-void CudaKernel(const int N, BODY body)
-=======
 void CuKernel1D(const int N, BODY body)
->>>>>>> 40795c21
 {
    const int k = blockDim.x*blockIdx.x + threadIdx.x;
    if (k >= N) { return; }
    body(k);
 }
 
-<<<<<<< HEAD
-template <const int BLOCKS, typename DBODY>
-void CudaWrap(const int N, DBODY &&d_body)
-{
-   if (N==0) { return; }
-   const int GRID = (N+BLOCKS-1)/BLOCKS;
-   CudaKernel<<<GRID,BLOCKS>>>(N,d_body);
-=======
 template <typename BODY> __global__ static
 void CuKernel2D(const int N, BODY body, const int BZ)
 {
@@ -163,7 +151,6 @@
    if (N==0) { return; }
    const int GRID = (N+BLCK-1)/BLCK;
    CuKernel1D<<<GRID,BLCK>>>(N, d_body);
->>>>>>> 40795c21
    MFEM_CUDA_CHECK(cudaGetLastError());
 }
 
@@ -178,10 +165,6 @@
    MFEM_CUDA_CHECK(cudaGetLastError());
 }
 
-<<<<<<< HEAD
-template <int BLOCKS, typename DBODY>
-void CudaWrap(const int N, DBODY &&d_body) {}
-=======
 template <typename DBODY>
 void CuWrap3D(const int N, DBODY &&d_body,
               const int X, const int Y, const int Z)
@@ -192,7 +175,6 @@
    CuKernel3D<<<GRID,BLCK>>>(N,d_body);
    MFEM_CUDA_CHECK(cudaGetLastError());
 }
->>>>>>> 40795c21
 
 #endif // MFEM_USE_CUDA
 
@@ -216,13 +198,8 @@
    if (DIM == 1 && Device::Allows(Backend::CUDA_MASK))
    { return CuWrap1D(N, d_body); }
 
-<<<<<<< HEAD
-   if (Device::Allows(Backend::CUDA))
-   { return CudaWrap<MFEM_CUDA_BLOCKS>(N, d_body); }
-=======
    if (DIM == 2 && Device::Allows(Backend::CUDA_MASK))
    { return CuWrap2D(N, d_body, X, Y, Z); }
->>>>>>> 40795c21
 
    if (DIM == 3 && Device::Allows(Backend::CUDA_MASK))
    { return CuWrap3D(N, d_body, X, Y, Z); }
