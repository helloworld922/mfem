// Copyright (c) 2010-2024, Lawrence Livermore National Security, LLC. Produced
// at the Lawrence Livermore National Laboratory. All Rights reserved. See files
// LICENSE and NOTICE for details. LLNL-CODE-806117.
//
// This file is part of the MFEM library. For more information and source code
// availability visit https://mfem.org.
//
// MFEM is free software; you can redistribute it and/or modify it under the
// terms of the BSD-3 license. We welcome feedback and contributions, see file
// CONTRIBUTING.md for details.

#ifndef MFEM_LININTEG
#define MFEM_LININTEG

#include "../config/config.hpp"
#include "coefficient.hpp"
#include "bilininteg.hpp"
#include <random>

namespace mfem
{

/// Abstract base class LinearFormIntegrator
class LinearFormIntegrator
{
protected:
   const IntegrationRule *IntRule;

   LinearFormIntegrator(const IntegrationRule *ir = NULL) { IntRule = ir; }

public:

   /// Method probing for assembly on device
   virtual bool SupportsDevice() const { return false; }

   /// Method defining assembly on device
   virtual void AssembleDevice(const FiniteElementSpace &fes,
                               const Array<int> &markers,
                               Vector &b);

   /** Given a particular Finite Element and a transformation (Tr)
       computes the element vector, elvect. */
   virtual void AssembleRHSElementVect(const FiniteElement &el,
                                       ElementTransformation &Tr,
                                       Vector &elvect) = 0;
   virtual void AssembleRHSElementVect(const FiniteElement &el,
                                       FaceElementTransformations &Tr,
                                       Vector &elvect);
   virtual void AssembleRHSElementVect(const FiniteElement &el1,
                                       const FiniteElement &el2,
                                       FaceElementTransformations &Tr,
                                       Vector &elvect);

   virtual void SetIntRule(const IntegrationRule *ir) { IntRule = ir; }
   const IntegrationRule* GetIntRule() { return IntRule; }

   virtual ~LinearFormIntegrator() { }
};


/// Abstract class for integrators that support delta coefficients
class DeltaLFIntegrator : public LinearFormIntegrator
{
protected:
   DeltaCoefficient *delta;
   VectorDeltaCoefficient *vec_delta;

   /** @brief This constructor should be used by derived classes that use a
       scalar DeltaCoefficient. */
   DeltaLFIntegrator(Coefficient &q, const IntegrationRule *ir = NULL)
      : LinearFormIntegrator(ir),
        delta(dynamic_cast<DeltaCoefficient*>(&q)),
        vec_delta(NULL) { }

   /** @brief This constructor should be used by derived classes that use a
       VectorDeltaCoefficient. */
   DeltaLFIntegrator(VectorCoefficient &vq,
                     const IntegrationRule *ir = NULL)
      : LinearFormIntegrator(ir),
        delta(NULL),
        vec_delta(dynamic_cast<VectorDeltaCoefficient*>(&vq)) { }

public:
   /// Returns true if the derived class instance uses a delta coefficient.
   bool IsDelta() const { return (delta || vec_delta); }

   /// Returns the center of the delta coefficient.
   void GetDeltaCenter(Vector &center)
   {
      if (delta) { delta->GetDeltaCenter(center); return; }
      if (vec_delta) { vec_delta->GetDeltaCenter(center); return; }
      center.SetSize(0);
   }

   /** @brief Assemble the delta coefficient at the IntegrationPoint set in
       @a Trans which is assumed to map to the delta coefficient center.

       @note This method should be called for one mesh element only, including
       in parallel, even when the center of the delta coefficient is shared by
       multiple elements. */
   virtual void AssembleDeltaElementVect(const FiniteElement &fe,
                                         ElementTransformation &Trans,
                                         Vector &elvect) = 0;
};


/// Class for domain integration $ L(v) := (f, v) $
class DomainLFIntegrator : public DeltaLFIntegrator
{
   Vector shape;
   Coefficient &Q;
   int oa, ob;
public:
   /// Constructs a domain integrator with a given Coefficient
   DomainLFIntegrator(Coefficient &QF, int a = 2, int b = 0)
   // the old default was a = 1, b = 1
   // for simple elliptic problems a = 2, b = -2 is OK
      : DeltaLFIntegrator(QF), Q(QF), oa(a), ob(b) { }

   /// Constructs a domain integrator with a given Coefficient
   DomainLFIntegrator(Coefficient &QF, const IntegrationRule *ir)
      : DeltaLFIntegrator(QF, ir), Q(QF), oa(1), ob(1) { }

   virtual bool SupportsDevice() const { return true; }

   /// Method defining assembly on device
   virtual void AssembleDevice(const FiniteElementSpace &fes,
                               const Array<int> &markers,
                               Vector &b);

   /** Given a particular Finite Element and a transformation (Tr)
       computes the element right hand side element vector, elvect. */
   virtual void AssembleRHSElementVect(const FiniteElement &el,
                                       ElementTransformation &Tr,
                                       Vector &elvect);

   virtual void AssembleDeltaElementVect(const FiniteElement &fe,
                                         ElementTransformation &Trans,
                                         Vector &elvect);

   using LinearFormIntegrator::AssembleRHSElementVect;
};

/// Class for domain integrator $ L(v) := (f, \nabla v) $
class DomainLFGradIntegrator : public DeltaLFIntegrator
{
private:
   Vector shape, Qvec;
   VectorCoefficient &Q;
   DenseMatrix dshape;

public:
   /// Constructs the domain integrator $ (Q, \nabla v) $
   DomainLFGradIntegrator(VectorCoefficient &QF)
      : DeltaLFIntegrator(QF), Q(QF) { }

   virtual bool SupportsDevice() const { return true; }

   /// Method defining assembly on device
   virtual void AssembleDevice(const FiniteElementSpace &fes,
                               const Array<int> &markers,
                               Vector &b);

   /** Given a particular Finite Element and a transformation (Tr)
       computes the element right hand side element vector, elvect. */
   virtual void AssembleRHSElementVect(const FiniteElement &el,
                                       ElementTransformation &Tr,
                                       Vector &elvect);

   virtual void AssembleDeltaElementVect(const FiniteElement &fe,
                                         ElementTransformation &Trans,
                                         Vector &elvect);

   using LinearFormIntegrator::AssembleRHSElementVect;
};


/// Class for boundary integration $ L(v) := (g, v) $
class BoundaryLFIntegrator : public LinearFormIntegrator
{
   Vector shape;
   Coefficient &Q;
   int oa, ob;
public:
   /** @brief Constructs a boundary integrator with a given Coefficient @a QG.
       Integration order will be @a a * basis_order + @a b. */
   BoundaryLFIntegrator(Coefficient &QG, int a = 1, int b = 1)
      : Q(QG), oa(a), ob(b) { }

   virtual bool SupportsDevice() const { return true; }

   /// Method defining assembly on device
   virtual void AssembleDevice(const FiniteElementSpace &fes,
                               const Array<int> &markers,
                               Vector &b);

   /** Given a particular boundary Finite Element and a transformation (Tr)
       computes the element boundary vector, elvect. */
   virtual void AssembleRHSElementVect(const FiniteElement &el,
                                       ElementTransformation &Tr,
                                       Vector &elvect);
   virtual void AssembleRHSElementVect(const FiniteElement &el,
                                       FaceElementTransformations &Tr,
                                       Vector &elvect);

   using LinearFormIntegrator::AssembleRHSElementVect;
};

/// Class for boundary integration $ L(v) = (g \cdot n, v) $
class BoundaryNormalLFIntegrator : public LinearFormIntegrator
{
   Vector shape;
   VectorCoefficient &Q;
   int oa, ob;
public:
   /// Constructs a boundary integrator with a given Coefficient QG
   BoundaryNormalLFIntegrator(VectorCoefficient &QG, int a = 1, int b = 1)
      : Q(QG), oa(a), ob(b) { }

   virtual bool SupportsDevice() const { return true; }

   /// Method defining assembly on device
   virtual void AssembleDevice(const FiniteElementSpace &fes,
                               const Array<int> &markers,
                               Vector &b);

   virtual void AssembleRHSElementVect(const FiniteElement &el,
                                       ElementTransformation &Tr,
                                       Vector &elvect);

   using LinearFormIntegrator::AssembleRHSElementVect;
};

/// Class for boundary integration $ L(v) = (g \cdot \tau, v) $ in 2D
class BoundaryTangentialLFIntegrator : public LinearFormIntegrator
{
   Vector shape;
   VectorCoefficient &Q;
   int oa, ob;
public:
   /// Constructs a boundary integrator with a given Coefficient QG
   BoundaryTangentialLFIntegrator(VectorCoefficient &QG, int a = 1, int b = 1)
      : Q(QG), oa(a), ob(b) { }

   virtual void AssembleRHSElementVect(const FiniteElement &el,
                                       ElementTransformation &Tr,
                                       Vector &elvect);

   using LinearFormIntegrator::AssembleRHSElementVect;
};

/** Class for domain integration of $ L(v) := (f, v) $, where
    $ f = (f_1,\dots,f_n)$ and $ v = (v_1,\dots,v_n) $. */
class VectorDomainLFIntegrator : public DeltaLFIntegrator
{
private:
   Vector shape, Qvec;
   VectorCoefficient &Q;

public:
   /// Constructs a domain integrator with a given VectorCoefficient
   VectorDomainLFIntegrator(VectorCoefficient &QF)
      : DeltaLFIntegrator(QF), Q(QF) { }

   virtual bool SupportsDevice() const { return true; }

   /// Method defining assembly on device
   virtual void AssembleDevice(const FiniteElementSpace &fes,
                               const Array<int> &markers,
                               Vector &b);

   /** Given a particular Finite Element and a transformation (Tr)
       computes the element right hand side element vector, elvect. */
   virtual void AssembleRHSElementVect(const FiniteElement &el,
                                       ElementTransformation &Tr,
                                       Vector &elvect);

   virtual void AssembleDeltaElementVect(const FiniteElement &fe,
                                         ElementTransformation &Trans,
                                         Vector &elvect);

   using LinearFormIntegrator::AssembleRHSElementVect;
};

/** Class for domain integrator $ L(v) := (f, \nabla v) $, where
    $ f = (f_{1x},f_{1y},f_{1z},\dots,f_{nx},f_{ny},f_{nz})$ and $v=(v_1,\dots,v_n)$. */
class VectorDomainLFGradIntegrator : public DeltaLFIntegrator
{
private:
   Vector shape, Qvec;
   VectorCoefficient &Q;
   DenseMatrix dshape;

public:
   /// Constructs the domain integrator (Q, grad v)
   VectorDomainLFGradIntegrator(VectorCoefficient &QF)
      : DeltaLFIntegrator(QF), Q(QF) { }

   virtual bool SupportsDevice() const override { return true; }

   /// Method defining assembly on device
   virtual void AssembleDevice(const FiniteElementSpace &fes,
                               const Array<int> &markers,
                               Vector &b) override;

   /** Given a particular Finite Element and a transformation (Tr)
       computes the element right hand side element vector, elvect. */
   virtual void AssembleRHSElementVect(const FiniteElement &el,
                                       ElementTransformation &Tr,
                                       Vector &elvect) override;

   virtual void AssembleDeltaElementVect(const FiniteElement &fe,
                                         ElementTransformation &Trans,
                                         Vector &elvect) override;

   using LinearFormIntegrator::AssembleRHSElementVect;
};

/** Class for boundary integration of $ L(v) := (g, v) $, where
    $g=(g_1,\dots,g_n)$ and $v=(v_1,\dots,v_n)$. */
class VectorBoundaryLFIntegrator : public LinearFormIntegrator
{
private:
   Vector shape, vec;
   VectorCoefficient &Q;

public:
   /// Constructs a boundary integrator with a given VectorCoefficient QG
   VectorBoundaryLFIntegrator(VectorCoefficient &QG) : Q(QG) { }

   /** Given a particular boundary Finite Element and a transformation (Tr)
       computes the element boundary vector, elvect. */
   virtual void AssembleRHSElementVect(const FiniteElement &el,
                                       ElementTransformation &Tr,
                                       Vector &elvect);

   // For DG spaces
   virtual void AssembleRHSElementVect(const FiniteElement &el,
                                       FaceElementTransformations &Tr,
                                       Vector &elvect);

   using LinearFormIntegrator::AssembleRHSElementVect;
};

/// $ (f, v)_{\Omega} $ for VectorFiniteElements (Nedelec, Raviart-Thomas)
class VectorFEDomainLFIntegrator : public DeltaLFIntegrator
{
private:
   VectorCoefficient &QF;
   DenseMatrix vshape;
   Vector vec;

public:
   VectorFEDomainLFIntegrator(VectorCoefficient &F)
      : DeltaLFIntegrator(F), QF(F) { }

   virtual void AssembleRHSElementVect(const FiniteElement &el,
                                       ElementTransformation &Tr,
                                       Vector &elvect);

   virtual void AssembleDeltaElementVect(const FiniteElement &fe,
                                         ElementTransformation &Trans,
                                         Vector &elvect);

   virtual bool SupportsDevice() const { return true; }

   virtual void AssembleDevice(const FiniteElementSpace &fes,
                               const Array<int> &markers,
                               Vector &b);

   using LinearFormIntegrator::AssembleRHSElementVect;
};

/// $ (Q, \mathrm{curl}(v))_{\Omega} $ for Nedelec Elements
class VectorFEDomainLFCurlIntegrator : public DeltaLFIntegrator
{
private:
   VectorCoefficient *QF=nullptr;
   DenseMatrix curlshape;
   Vector vec;

public:
   /// Constructs the domain integrator $(Q, \mathrm{curl}(v))  $
   VectorFEDomainLFCurlIntegrator(VectorCoefficient &F)
      : DeltaLFIntegrator(F), QF(&F) { }

   virtual void AssembleRHSElementVect(const FiniteElement &el,
                                       ElementTransformation &Tr,
                                       Vector &elvect);

   virtual void AssembleDeltaElementVect(const FiniteElement &fe,
                                         ElementTransformation &Trans,
                                         Vector &elvect);

   using LinearFormIntegrator::AssembleRHSElementVect;
};

/// $ (Q, \mathrm{div}(v))_{\Omega} $ for RT Elements
class VectorFEDomainLFDivIntegrator : public DeltaLFIntegrator
{
private:
   Vector divshape;
   Coefficient &Q;
public:
   /// Constructs the domain integrator $ (Q, \mathrm{div}(v)) $
   VectorFEDomainLFDivIntegrator(Coefficient &QF)
      : DeltaLFIntegrator(QF), Q(QF) { }

   /** Given a particular Finite Element and a transformation (Tr)
       computes the element right hand side element vector, elvect. */
   virtual void AssembleRHSElementVect(const FiniteElement &el,
                                       ElementTransformation &Tr,
                                       Vector &elvect);

   virtual void AssembleDeltaElementVect(const FiniteElement &fe,
                                         ElementTransformation &Trans,
                                         Vector &elvect);

   using LinearFormIntegrator::AssembleRHSElementVect;
};

/** $ (f, v \cdot n)_{\partial\Omega} $ for vector test function
    $v=(v_1,\dots,v_n)$ where all vi are in the same scalar FE space and $f$ is a
    scalar function. */
class VectorBoundaryFluxLFIntegrator : public LinearFormIntegrator
{
private:
   real_t Sign;
   Coefficient *F;
   Vector shape, nor;

public:
   VectorBoundaryFluxLFIntegrator(Coefficient &f, real_t s = 1.0,
                                  const IntegrationRule *ir = NULL)
      : LinearFormIntegrator(ir), Sign(s), F(&f) { }

   virtual void AssembleRHSElementVect(const FiniteElement &el,
                                       ElementTransformation &Tr,
                                       Vector &elvect);

   using LinearFormIntegrator::AssembleRHSElementVect;
};

/** Class for boundary integration of $ (f, v \cdot n) $ for scalar coefficient $f$ and
    RT vector test function $v$. This integrator works with RT spaces defined
    using the RT_FECollection class. */
class VectorFEBoundaryFluxLFIntegrator : public LinearFormIntegrator
{
private:
   Coefficient *F;
   Vector shape;
   int oa, ob; // these control the quadrature order, see DomainLFIntegrator

public:
   VectorFEBoundaryFluxLFIntegrator(int a = 1, int b = -1)
      : F(NULL), oa(a), ob(b) { }
   VectorFEBoundaryFluxLFIntegrator(Coefficient &f, int a = 2, int b = 0)
      : F(&f), oa(a), ob(b) { }

   virtual void AssembleRHSElementVect(const FiniteElement &el,
                                       ElementTransformation &Tr,
                                       Vector &elvect);

   using LinearFormIntegrator::AssembleRHSElementVect;

   virtual bool SupportsDevice() const { return true; }

   virtual void AssembleDevice(const FiniteElementSpace &fes,
                               const Array<int> &markers,
                               Vector &b);
};

<<<<<<< HEAD
/** Class for boundary integration of (f.n, v.n) for vector coefficient f and
    RT vector test function v. This integrator works with RT spaces defined
    using the RT_FECollection class. */
class VectorFEBoundaryNormalLFIntegrator : public LinearFormIntegrator
{
private:
   VectorCoefficient &F;
   Vector shape;

public:
   VectorFEBoundaryNormalLFIntegrator(VectorCoefficient &f) : F(f) { }

   virtual void AssembleRHSElementVect(const FiniteElement &el,
                                       ElementTransformation &Tr,
                                       Vector &elvect);

   using LinearFormIntegrator::AssembleRHSElementVect;
};

/// Class for boundary integration \f$ L(v) = (n \times f, v) \f$
=======
/// Class for boundary integration $ L(v) = (n \times f, v) $
>>>>>>> b9c7708a
class VectorFEBoundaryTangentLFIntegrator : public LinearFormIntegrator
{
private:
   VectorCoefficient &f;
   int oa, ob;

public:
   VectorFEBoundaryTangentLFIntegrator(VectorCoefficient &QG,
                                       int a = 2, int b = 0)
      : f(QG), oa(a), ob(b) { }

   virtual void AssembleRHSElementVect(const FiniteElement &el,
                                       ElementTransformation &Tr,
                                       Vector &elvect);

   using LinearFormIntegrator::AssembleRHSElementVect;
};


/** Class for boundary integration of the linear form:
    $ \frac{\alpha}{2} \langle (u \cdot n) f, w \rangle - \beta \langle |u \cdot n| f, w \rangle $
    where $f$ and $u$ are given scalar and vector coefficients, respectively,
    and $w$ is the scalar test function. */
class BoundaryFlowIntegrator : public LinearFormIntegrator
{
private:
   Coefficient *f;
   VectorCoefficient *u;
   real_t alpha, beta;

   Vector shape;

public:
   BoundaryFlowIntegrator(Coefficient &f_, VectorCoefficient &u_,
                          real_t a)
   { f = &f_; u = &u_; alpha = a; beta = 0.5*a; }

   BoundaryFlowIntegrator(Coefficient &f_, VectorCoefficient &u_,
                          real_t a, real_t b)
   { f = &f_; u = &u_; alpha = a; beta = b; }

   virtual void AssembleRHSElementVect(const FiniteElement &el,
                                       ElementTransformation &Tr,
                                       Vector &elvect);
   virtual void AssembleRHSElementVect(const FiniteElement &el,
                                       FaceElementTransformations &Tr,
                                       Vector &elvect);

   using LinearFormIntegrator::AssembleRHSElementVect;
};


/** Boundary linear integrator for imposing non-zero Dirichlet boundary
    conditions, to be used in conjunction with DGDiffusionIntegrator.
    Specifically, given the Dirichlet data $u_D$, the linear form assembles the
    following integrals on the boundary:
   $$
    \sigma \langle u_D, (Q \nabla v)) \cdot n \rangle + \kappa \langle {h^{-1} Q} u_D, v \rangle,
   $$
    where Q is a scalar or matrix diffusion coefficient and v is the test
    function. The parameters $\sigma$ and $\kappa$ should be the same as the ones
    used in the DGDiffusionIntegrator. */
class DGDirichletLFIntegrator : public LinearFormIntegrator
{
protected:
   Coefficient *uD, *Q;
   MatrixCoefficient *MQ;
   real_t sigma, kappa;

   // these are not thread-safe!
   Vector shape, dshape_dn, nor, nh, ni;
   DenseMatrix dshape, mq, adjJ;

public:
   DGDirichletLFIntegrator(Coefficient &u, const real_t s, const real_t k)
      : uD(&u), Q(NULL), MQ(NULL), sigma(s), kappa(k) { }
   DGDirichletLFIntegrator(Coefficient &u, Coefficient &q,
                           const real_t s, const real_t k)
      : uD(&u), Q(&q), MQ(NULL), sigma(s), kappa(k) { }
   DGDirichletLFIntegrator(Coefficient &u, MatrixCoefficient &q,
                           const real_t s, const real_t k)
      : uD(&u), Q(NULL), MQ(&q), sigma(s), kappa(k) { }

   virtual void AssembleRHSElementVect(const FiniteElement &el,
                                       ElementTransformation &Tr,
                                       Vector &elvect);
   virtual void AssembleRHSElementVect(const FiniteElement &el,
                                       FaceElementTransformations &Tr,
                                       Vector &elvect);

   using LinearFormIntegrator::AssembleRHSElementVect;
};


/** Boundary linear form integrator for imposing non-zero Dirichlet boundary
    conditions, in a DG elasticity formulation. Specifically, the linear form is
    given by
   $$
    \alpha \langle u_D, (\lambda \mathrm{div}(v) I + \mu (\nabla v + \nabla v^{\mathrm{T}})) \cdot n \rangle +
      + \kappa \langle h^{-1} (\lambda + 2 \mu) u_D, v \rangle,
   $$
    where u_D is the given Dirichlet data. The parameters $\alpha$, $\kappa$, $\lambda$
    and $\mu$, should match the parameters with the same names used in the bilinear
    form integrator, DGElasticityIntegrator. */
class DGElasticityDirichletLFIntegrator : public LinearFormIntegrator
{
protected:
   VectorCoefficient &uD;
   Coefficient *lambda, *mu;
   real_t alpha, kappa;

#ifndef MFEM_THREAD_SAFE
   Vector shape;
   DenseMatrix dshape;
   DenseMatrix adjJ;
   DenseMatrix dshape_ps;
   Vector nor;
   Vector dshape_dn;
   Vector dshape_du;
   Vector u_dir;
#endif

public:
   DGElasticityDirichletLFIntegrator(VectorCoefficient &uD_,
                                     Coefficient &lambda_, Coefficient &mu_,
                                     real_t alpha_, real_t kappa_)
      : uD(uD_), lambda(&lambda_), mu(&mu_), alpha(alpha_), kappa(kappa_) { }

   virtual void AssembleRHSElementVect(const FiniteElement &el,
                                       ElementTransformation &Tr,
                                       Vector &elvect);
   virtual void AssembleRHSElementVect(const FiniteElement &el,
                                       FaceElementTransformations &Tr,
                                       Vector &elvect);

   using LinearFormIntegrator::AssembleRHSElementVect;
};


/** Class for spatial white Gaussian noise integration.

    The target problem is the linear SPDE $ a(u,v) = F(v)$ with $F(v) := <\dot{W},v> $,
    where $\dot{W}$ is spatial white Gaussian noise. When the Galerkin method is used to
    discretize this problem into a linear system of equations $Ax = b$, the RHS is
    a Gaussian random vector $b \sim N(0,M)$ whose covariance matrix is the same as the
    mass matrix $M_{ij} = (v_i,v_j)$. This property can be ensured if $b = H w$, where
    $HH^{\mathrm{T}} = M$ and each component $w_i\sim N(0,1)$.

    There is much flexibility in how we may wish to define $H$. In this PR, we
    define $H = P^{\mathrm{T}} diag(L_e)$, where $P$ is the local-to-global dof assembly matrix
    and $\mathrm{diag}(L_e)$ is a block-diagonal matrix with $L_e L_e^{\mathrm{T}} = M_e$, where $M_e$ is
    the element mass matrix for element $e$. A straightforward computation shows
    that $HH^{\mathrm{T}} = P^{\mathrm{T}} diag(M_e) P = M$, as necessary. */
class WhiteGaussianNoiseDomainLFIntegrator : public LinearFormIntegrator
{
#ifdef MFEM_USE_MPI
   MPI_Comm comm;
#endif
   MassIntegrator massinteg;
   Array<DenseMatrix *> L;

   // Define random generator with Gaussian distribution
   std::default_random_engine generator;
   std::normal_distribution<real_t> dist;

   bool save_factors = false;
public:

#ifdef MFEM_USE_MPI
   /** @brief Sets the @a seed_ of the random number generator. A fixed seed
       allows for a reproducible sequence of white noise vectors. */
   WhiteGaussianNoiseDomainLFIntegrator(int seed_ = 0)
      : LinearFormIntegrator(), comm(MPI_COMM_NULL)
   {
      if (seed_ > 0) { SetSeed(seed_); }
   }

   /** @brief Sets the MPI communicator @a comm_ and the @a seed_ of the random
       number generator. A fixed seed allows for a reproducible sequence of
       white noise vectors. */
   WhiteGaussianNoiseDomainLFIntegrator(MPI_Comm comm_, int seed_)
      : LinearFormIntegrator(), comm(comm_)
   {
      int myid;
      MPI_Comm_rank(comm, &myid);

      int seed = (seed_ > 0) ? seed_ + myid : time(0) + myid;
      SetSeed(seed);
   }
#else
   /** @brief Sets the @a seed_ of the random number generator. A fixed seed
       allows for a reproducible sequence of white noise vectors. */
   WhiteGaussianNoiseDomainLFIntegrator(int seed_ = 0)
      : LinearFormIntegrator()
   {
      if (seed_ > 0) { SetSeed(seed_); }
   }
#endif
   /// @brief Sets/resets the @a seed of the random number generator.
   void SetSeed(int seed)
   {
      generator.seed(seed);
   }

   using LinearFormIntegrator::AssembleRHSElementVect;
   virtual void AssembleRHSElementVect(const FiniteElement &el,
                                       ElementTransformation &Tr,
                                       Vector &elvect);

   /** @brief Saves the lower triangular matrices in the element-wise Cholesky
       decomposition. The parameter @a NE should be the number of elements in
       the mesh. */
   void SaveFactors(int NE)
   {
      save_factors = true;
      ResetFactors(NE);
   }

   /** @brief Resets the array of saved lower triangular Cholesky decomposition
       matrices. The parameter @a NE should be the number of elements in the
       mesh. */
   void ResetFactors(int NE)
   {
      for (int i = 0; i<L.Size(); i++)
      {
         delete L[i];
      }
      L.DeleteAll();

      L.SetSize(NE);
      for (int i = 0; i<NE; i++)
      {
         L[i] = nullptr;
      }
   }

   ~WhiteGaussianNoiseDomainLFIntegrator()
   {
      for (int i = 0; i<L.Size(); i++)
      {
         delete L[i];
      }
      L.DeleteAll();
   }
};


/** Class for domain integration of $ L(v) := (f, v) $, where
    $ f=(f_1,\dots,f_n)$ and $v=(v_1,\dots,v_n)$. that makes use of
    VectorQuadratureFunctionCoefficient*/
class VectorQuadratureLFIntegrator : public LinearFormIntegrator
{
private:
   VectorQuadratureFunctionCoefficient &vqfc;

public:
   VectorQuadratureLFIntegrator(VectorQuadratureFunctionCoefficient &vqfc,
                                const IntegrationRule *ir = NULL)
      : LinearFormIntegrator(ir), vqfc(vqfc)
   {
      if (ir)
      {
         MFEM_WARNING("Integration rule not used in this class. "
                      "The QuadratureFunction integration rules are used instead");
      }
   }

   using LinearFormIntegrator::AssembleRHSElementVect;
   virtual void AssembleRHSElementVect(const FiniteElement &fe,
                                       ElementTransformation &Tr,
                                       Vector &elvect);

   virtual void SetIntRule(const IntegrationRule *ir)
   {
      MFEM_WARNING("Integration rule not used in this class. "
                   "The QuadratureFunction integration rules are used instead");
   }
};


/** Class for domain integration $ L(v) := (f, v) $ that makes use
    of QuadratureFunctionCoefficient. */
class QuadratureLFIntegrator : public LinearFormIntegrator
{
private:
   QuadratureFunctionCoefficient &qfc;

public:
   QuadratureLFIntegrator(QuadratureFunctionCoefficient &qfc,
                          const IntegrationRule *ir = NULL)
      : LinearFormIntegrator(ir), qfc(qfc)
   {
      if (ir)
      {
         MFEM_WARNING("Integration rule not used in this class. "
                      "The QuadratureFunction integration rules are used instead");
      }
   }

   using LinearFormIntegrator::AssembleRHSElementVect;
   virtual void AssembleRHSElementVect(const FiniteElement &fe,
                                       ElementTransformation &Tr,
                                       Vector &elvect);

   virtual void SetIntRule(const IntegrationRule *ir)
   {
      MFEM_WARNING("Integration rule not used in this class. "
                   "The QuadratureFunction integration rules are used instead");
   }
};

}


#endif<|MERGE_RESOLUTION|>--- conflicted
+++ resolved
@@ -470,7 +470,6 @@
                                Vector &b);
 };
 
-<<<<<<< HEAD
 /** Class for boundary integration of (f.n, v.n) for vector coefficient f and
     RT vector test function v. This integrator works with RT spaces defined
     using the RT_FECollection class. */
@@ -490,10 +489,7 @@
    using LinearFormIntegrator::AssembleRHSElementVect;
 };
 
-/// Class for boundary integration \f$ L(v) = (n \times f, v) \f$
-=======
 /// Class for boundary integration $ L(v) = (n \times f, v) $
->>>>>>> b9c7708a
 class VectorFEBoundaryTangentLFIntegrator : public LinearFormIntegrator
 {
 private:
