--- conflicted
+++ resolved
@@ -37,11 +37,6 @@
   MAIN check-tmop-metric.cpp LIBRARIES mfem)
 
 if (MFEM_USE_MPI)
-<<<<<<< HEAD
-   add_mfem_miniapp(nodal_transfer
-     MAIN nodal_transfer.cpp LIBRARIES mfem)
-=======
    add_mfem_miniapp(nodal-transfer
      MAIN nodal-transfer.cpp LIBRARIES mfem)
->>>>>>> f18c31f9
 endif()