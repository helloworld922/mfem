--- conflicted
+++ resolved
@@ -26,16 +26,12 @@
     pfem_extras.hpp)
 endif()
 
-<<<<<<< HEAD
 if (MFEM_USE_CUDA)
    foreach(file IN LISTS MFEM_MINIAPPS_COMMON_SOURCES)
       set_property(SOURCE ${file} PROPERTY LANGUAGE CUDA)
    endforeach()
 endif()
 
-add_library(mfem_miniapps_common ${MFEM_MINIAPPS_COMMON_SOURCES}
-            ${MFEM_MINIAPPS_COMMON_HEADERS})
-=======
 convert_filenames_to_full_paths(SRCS)
 convert_filenames_to_full_paths(HDRS)
 
@@ -43,5 +39,4 @@
 set(MINIAPPS_COMMON_HEADERS ${MINIAPPS_COMMON_HEADERS} ${HDRS} PARENT_SCOPE)
 
 add_library(mfem-common ${SRCS} ${HDRS})
-target_link_libraries(mfem-common mfem)
->>>>>>> 67c195af
+target_link_libraries(mfem-common mfem)