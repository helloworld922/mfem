--- conflicted
+++ resolved
@@ -195,18 +195,12 @@
 
    a.RecoverFEMSolution(X, b, x);
 
-<<<<<<< HEAD
-   fptype er =
-      (H1 || L2) ? x.ComputeL2Error(u_coeff) : x.ComputeL2Error(u_vec_coeff);
-   cout << "L2 error: " << er << endl;
-=======
    if (sdim == dim)
    {
-      double er =
+      fptype er =
          (H1 || L2) ? x.ComputeL2Error(u_coeff) : x.ComputeL2Error(u_vec_coeff);
       cout << "L2 error: " << er << endl;
    }
->>>>>>> 1c58d6d3
 
    if (visualization)
    {
