// Copyright (c) 2010-2024, Lawrence Livermore National Security, LLC. Produced
// at the Lawrence Livermore National Laboratory. All Rights reserved. See files
// LICENSE and NOTICE for details. LLNL-CODE-806117.
//
// This file is part of the MFEM library. For more information and source code
// availability visit https://mfem.org.
//
// MFEM is free software; you can redistribute it and/or modify it under the
// terms of the BSD-3 license. We welcome feedback and contributions, see file
// CONTRIBUTING.md for details.

#ifndef MFEM_HYPRE
#define MFEM_HYPRE

#include "../config/config.hpp"

#ifdef MFEM_USE_MPI

#include "../general/globals.hpp"
#include "sparsemat.hpp"
#include "hypre_parcsr.hpp"
#include <mpi.h>

// Enable internal hypre timing routines
#define HYPRE_TIMING

// hypre header files
#include <seq_mv.h>
#include <temp_multivector.h>
#include <_hypre_parcsr_mv.h>
#include <_hypre_parcsr_ls.h>

#ifdef HYPRE_COMPLEX
#error "MFEM does not work with HYPRE's complex numbers support"
#endif

#if defined(MFEM_USE_DOUBLE) && defined(HYPRE_SINGLE)
#error "MFEM_USE_DOUBLE=YES requires HYPRE build WITHOUT --enable-single!"
#elif defined(MFEM_USE_DOUBLE) && defined(HYPRE_LONG_DOUBLE)
#error "MFEM_USE_DOUBLE=YES requires HYPRE build WITHOUT --enable-longdouble!"
#elif defined(MFEM_USE_SINGLE) && !defined(HYPRE_SINGLE)
#error "MFEM_USE_SINGLE=YES requires HYPRE build with --enable-single!"
#endif

#if defined(HYPRE_USING_GPU) && \
    !(defined(HYPRE_USING_CUDA) || defined(HYPRE_USING_HIP))
#error "Unsupported GPU build of HYPRE! Only CUDA and HIP builds are supported."
#endif
#if defined(HYPRE_USING_CUDA) && !defined(MFEM_USE_CUDA)
#error "MFEM_USE_CUDA=YES is required when HYPRE is built with CUDA!"
#endif
#if defined(HYPRE_USING_HIP) && !defined(MFEM_USE_HIP)
#error "MFEM_USE_HIP=YES is required when HYPRE is built with HIP!"
#endif

namespace mfem
{

class ParFiniteElementSpace;
class HypreParMatrix;


/// @brief A simple singleton class for hypre's global settings, that 1) calls
/// HYPRE_Init() and sets some GPU-relevant options at construction and 2) calls
/// HYPRE_Finalize() at destruction.
class Hypre
{
public:
   /// @brief Initialize hypre by calling HYPRE_Init() and set default options.
   /// After calling Hypre::Init(), hypre will be finalized automatically at
   /// program exit. May be re-initialized after finalize.
   ///
<<<<<<< HEAD
   /// Calling HYPRE_Finalize() manually is not compatible with this class.
=======
   /// Calling HYPRE_Init() or HYPRE_Finalize() manually is only supported for
   /// HYPRE 2.29.0+
>>>>>>> 96a0320f
   static void Init();

   /// @brief Configure HYPRE's compute and memory policy.
   ///
   /// By default HYPRE will be configured with the same policy as MFEM unless
   /// `Hypre::configure_runtime_policy_from_mfem` is false, in which case
   /// HYPRE's default will be used; if HYPRE is built for the GPU and the
   /// aforementioned variable is false then HYPRE will use the GPU even if MFEM
   /// is not.
   ///
   /// This function is no-op if HYPRE is built without GPU support or the HYPRE
   /// version is less than 2.31.0.
   ///
   /// This function is NOT called by Init(). Instead it is called by
   /// Device::Configure() (when MFEM_USE_MPI=YES) after the MFEM device
   /// configuration is complete.
   static void InitDevice();

   /// @brief Finalize hypre (called automatically at program exit if
   /// Hypre::Init() has been called).
   ///
   /// Multiple calls to Hypre::Finalize() have no effect. This function can be
   /// called manually to more precisely control when hypre is finalized.
   ///
   /// Calling HYPRE_Init() or HYPRE_Finalize() manually is only supported for
   /// HYPRE 2.29.0+
   static void Finalize();

   /// @brief Use MFEM's device policy to configure HYPRE's device policy, true
   /// by default. This variable is used by InitDevice().
   ///
   /// This value is not used if HYPRE is build without GPU support or the HYPRE
   /// version is less than 2.31.0.
   static bool configure_runtime_policy_from_mfem;

private:
   /// Default constructor. Singleton object; private.
   Hypre() = default;

   /// Copy constructor. Deleted.
   Hypre(Hypre&) = delete;

   /// Move constructor. Deleted.
   Hypre(Hypre&&) = delete;

   /// The singleton destructor (called at program exit) finalizes hypre.
   ~Hypre() { Finalize(); }

   /// Set the default hypre global options (mostly GPU-relevant).
   static void SetDefaultOptions();

   /// Create and return the Hypre singleton object.
   static Hypre &Instance()
   {
      static Hypre hypre;
      return hypre;
   }

<<<<<<< HEAD
   enum class State { NONE, INITIALIZED, FINALIZED };

   /// Tracks whether Hypre was initialized or finalized by this class.
   State state = State::NONE;
=======
   enum class State { UNINITIALIZED, INITIALIZED };

   /// Tracks whether Hypre was initialized or finalized by this class.
   static State state;
>>>>>>> 96a0320f
};


namespace internal
{

template <typename int_type>
inline int to_int(int_type i)
{
   MFEM_ASSERT(int_type(int(i)) == i, "overflow converting int_type to int");
   return int(i);
}

// Specialization for to_int(int)
template <> inline int to_int(int i) { return i; }

// Convert a HYPRE_Int to int
#ifdef HYPRE_BIGINT
template <>
inline int to_int(HYPRE_Int i)
{
   MFEM_ASSERT(HYPRE_Int(int(i)) == i, "overflow converting HYPRE_Int to int");
   return int(i);
}
#endif

} // namespace internal


/// The MemoryClass used by Hypre objects.
inline MemoryClass GetHypreMemoryClass()
{
#if !defined(HYPRE_USING_GPU)
   return MemoryClass::HOST;
#elif MFEM_HYPRE_VERSION < 23100
#if defined(HYPRE_USING_UNIFIED_MEMORY)
   return MemoryClass::MANAGED;
#else
   return MemoryClass::DEVICE;
#endif
#else // HYPRE_USING_GPU is defined and MFEM_HYPRE_VERSION >= 23100
   if (GetHypreMemoryLocation() == HYPRE_MEMORY_HOST)
   {
      return MemoryClass::HOST;
   }
   // Return the actual memory location, see hypre_GetActualMemLocation():
#if defined(HYPRE_USING_UNIFIED_MEMORY)
   return MemoryClass::MANAGED;
#else
   return MemoryClass::DEVICE;
#endif
#endif
}

/// The MemoryType used by MFEM when allocating arrays for Hypre objects.
inline MemoryType GetHypreMemoryType()
{
#if !defined(HYPRE_USING_GPU)
   return Device::GetHostMemoryType();
#elif MFEM_HYPRE_VERSION < 23100
#if defined(HYPRE_USING_UNIFIED_MEMORY)
   return MemoryType::MANAGED;
#else
   return MemoryType::DEVICE;
#endif
#else // HYPRE_USING_GPU is defined and MFEM_HYPRE_VERSION >= 23100
   if (GetHypreMemoryLocation() == HYPRE_MEMORY_HOST)
   {
      return Device::GetHostMemoryType();
   }
   // Return the actual memory location, see hypre_GetActualMemLocation():
#if defined(HYPRE_USING_UNIFIED_MEMORY)
   return MemoryType::MANAGED;
#else
   return MemoryType::DEVICE;
#endif
#endif
}


/// Wrapper for hypre's parallel vector class
class HypreParVector : public Vector
{
private:
   int own_ParVector;

   /// The actual object
   hypre_ParVector *x;

   friend class HypreParMatrix;

   // Set Vector::data and Vector::size from *x
   inline void _SetDataAndSize_();

public:

   /// Default constructor, no underlying @a hypre_ParVector is created.
   HypreParVector()
   {
      own_ParVector = false;
      x = NULL;
   }

   /** @brief Creates vector with given global size and parallel partitioning of
       the rows/columns given by @a col. */
   /** @anchor hypre_partitioning_descr
       The partitioning is defined in one of two ways depending on the
       configuration of HYPRE:
       1. If HYPRE_AssumedPartitionCheck() returns true (the default),
          then col is of length 2 and the local processor owns columns
          [col[0],col[1]).
       2. If HYPRE_AssumedPartitionCheck() returns false, then col is of
          length (number of processors + 1) and processor P owns columns
          [col[P],col[P+1]) i.e. each processor has a copy of the same col
          array. */
   HypreParVector(MPI_Comm comm, HYPRE_BigInt glob_size, HYPRE_BigInt *col);
   /** @brief Creates vector with given global size, partitioning of the
       columns, and data. */
   /** The data must be allocated and destroyed outside. If @a data_ is NULL, a
       dummy vector without a valid data array will be created. See @ref
       hypre_partitioning_descr "here" for a description of the @a col array.

       If @a is_device_ptr is true, the pointer @a data_ is assumed to be
       allocated in the memory location HYPRE_MEMORY_DEVICE. */
   HypreParVector(MPI_Comm comm, HYPRE_BigInt glob_size, real_t *data_,
                  HYPRE_BigInt *col, bool is_device_ptr = false);
   /** @brief Creates a vector that uses the data of the Vector @a base,
       starting at the given @a offset. */
   /** The @a base Vector must have memory types compatible with the MemoryClass
       returned by GetHypreMemoryClass(). */
   HypreParVector(MPI_Comm comm, HYPRE_BigInt glob_size, Vector &base,
                  int offset, HYPRE_BigInt *col);
   /// Creates a deep copy of @a y
   HypreParVector(const HypreParVector &y);
   /// Move constructor for HypreParVector. "Steals" data from its argument.
   HypreParVector(HypreParVector&& other);
   /// Creates vector compatible with (i.e. in the domain of) A or A^T
   explicit HypreParVector(const HypreParMatrix &A, int transpose = 0);
   /// Creates vector wrapping y
   explicit HypreParVector(HYPRE_ParVector y);
   /// Create a true dof parallel vector on a given ParFiniteElementSpace
   explicit HypreParVector(ParFiniteElementSpace *pfes);

   /// \brief Constructs a  @p HypreParVector *compatible* with the calling vector
   /// - meaning that it will be the same size and have the same partitioning.
   HypreParVector CreateCompatibleVector() const;

   /// MPI communicator
   MPI_Comm GetComm() const { return x->comm; }

   /// Converts hypre's format to HypreParVector
   void WrapHypreParVector(hypre_ParVector *y, bool owner=true);

   /// Returns the parallel row/column partitioning
   /** See @ref hypre_partitioning_descr "here" for a description of the
       partitioning array. */
   inline const HYPRE_BigInt *Partitioning() const { return x->partitioning; }

   /// @brief Returns a non-const pointer to the parallel row/column
   /// partitioning.
   /// Deprecated in favor of HypreParVector::Partitioning() const.
   MFEM_DEPRECATED
   inline HYPRE_BigInt *Partitioning() { return x->partitioning; }

   /// Returns the global number of rows
   inline HYPRE_BigInt GlobalSize() const { return x->global_size; }

   /// Typecasting to hypre's hypre_ParVector*
   operator hypre_ParVector*() const { return x; }
#ifndef HYPRE_PAR_VECTOR_STRUCT
   /// Typecasting to hypre's HYPRE_ParVector, a.k.a. void *
   operator HYPRE_ParVector() const { return (HYPRE_ParVector) x; }
#endif
   /// Changes the ownership of the vector
   hypre_ParVector *StealParVector() { own_ParVector = 0; return x; }

   /// Sets ownership of the internal hypre_ParVector
   void SetOwnership(int own) { own_ParVector = own; }

   /// Gets ownership of the internal hypre_ParVector
   int GetOwnership() const { return own_ParVector; }

   /// Returns the global vector in each processor
   Vector* GlobalVector() const;

   /// Set constant values
   HypreParVector& operator= (real_t d);
   /// Define '=' for hypre vectors.
   HypreParVector& operator= (const HypreParVector &y);
   /// Move assignment
   HypreParVector& operator= (HypreParVector &&y);

   using Vector::Read;

   /// Sets the data of the Vector and the hypre_ParVector to @a data_.
   /** Must be used only for HypreParVector%s that do not own the data,
       e.g. created with the constructor:
       HypreParVector(MPI_Comm, HYPRE_BigInt, real_t *, HYPRE_BigInt *, bool).
   */
   void SetData(real_t *data_);

   /** @brief Prepare the HypreParVector for read access in hypre's device
       memory space, HYPRE_MEMORY_DEVICE. */
   void HypreRead() const;

   /** @brief Prepare the HypreParVector for read and write access in hypre's
       device memory space, HYPRE_MEMORY_DEVICE. */
   void HypreReadWrite();

   /** @brief Prepare the HypreParVector for write access in hypre's device
       memory space, HYPRE_MEMORY_DEVICE. */
   void HypreWrite();

   /** @brief Replace the HypreParVector's data with the given Memory, @a mem,
       and prepare the vector for read access in hypre's device memory space,
       HYPRE_MEMORY_DEVICE. */
   /** This method must be used with HypreParVector%s that do not own the data,
       e.g. created with the constructor:
       HypreParVector(MPI_Comm, HYPRE_BigInt, real_t *, HYPRE_BigInt *, bool).

       The Memory @a mem must be accessible with the hypre MemoryClass defined
       by GetHypreMemoryClass(). */
   void WrapMemoryRead(const Memory<real_t> &mem);

   /** @brief Replace the HypreParVector's data with the given Memory, @a mem,
       and prepare the vector for read and write access in hypre's device memory
       space, HYPRE_MEMORY_DEVICE. */
   /** This method must be used with HypreParVector%s that do not own the data,
       e.g. created with the constructor:
       HypreParVector(MPI_Comm, HYPRE_BigInt, real_t *, HYPRE_BigInt *, bool).

       The Memory @a mem must be accessible with the hypre MemoryClass defined
       by GetHypreMemoryClass(). */
   void WrapMemoryReadWrite(Memory<real_t> &mem);

   /** @brief Replace the HypreParVector's data with the given Memory, @a mem,
       and prepare the vector for write access in hypre's device memory space,
       HYPRE_MEMORY_DEVICE. */
   /** This method must be used with HypreParVector%s that do not own the data,
       e.g. created with the constructor:
       HypreParVector(MPI_Comm, HYPRE_BigInt, real_t *, HYPRE_BigInt *, bool).

       The Memory @a mem must be accessible with the hypre MemoryClass defined
       by GetHypreMemoryClass(). */
   void WrapMemoryWrite(Memory<real_t> &mem);

   /// Set random values
   HYPRE_Int Randomize(HYPRE_Int seed);

   /// Prints the locally owned rows in parallel
   void Print(const std::string &fname) const;

   /// Reads a HypreParVector from files saved with HypreParVector::Print
   void Read(MPI_Comm comm, const std::string &fname);

   /// Calls hypre's destroy function
   ~HypreParVector();
};

/// Returns the inner product of x and y
real_t InnerProduct(HypreParVector &x, HypreParVector &y);
real_t InnerProduct(HypreParVector *x, HypreParVector *y);


/** @brief Compute the l_p norm of the Vector which is split without overlap
    across the given communicator. */
real_t ParNormlp(const Vector &vec, real_t p, MPI_Comm comm);


/// Wrapper for hypre's ParCSR matrix class
class HypreParMatrix : public Operator
{
private:
   /// The actual object
   hypre_ParCSRMatrix *A;

   /// Auxiliary vectors for typecasting
   mutable HypreParVector *X, *Y;
   /** @brief Auxiliary buffers for the case when the input or output arrays in
       methods like Mult(real_t, const Vector &, real_t, Vector &) need to be
       deep copied in order to be used by hypre. */
   mutable Memory<real_t> auxX, auxY;

   // Flags indicating ownership of A->diag->{i,j,data}, A->offd->{i,j,data},
   // and A->col_map_offd.
   // The possible values for diagOwner are:
   //  -1: no special treatment of A->diag (default)
   //      when hypre is built with CUDA support, A->diag owns the "host"
   //      pointers (according to A->diag->owns_data)
   //  -2: used when hypre is built with CUDA support, A->diag owns the "hypre"
   //      pointers (according to A->diag->owns_data)
   //   0: prevent hypre from destroying A->diag->{i,j,data}
   //   1: same as 0, plus own the "host" A->diag->{i,j}
   //   2: same as 0, plus own the "host" A->diag->data
   //   3: same as 0, plus own the "host" A->diag->{i,j,data}
   // The same values and rules apply to offdOwner and A->offd.
   // The possible values for colMapOwner are:
   //  -1: no special treatment of A->col_map_offd (default)
   //   0: prevent hypre from destroying A->col_map_offd
   //   1: same as 0, plus take ownership of A->col_map_offd
   // All owned arrays are destroyed with 'delete []'.
   signed char diagOwner, offdOwner, colMapOwner;

   // Does the object own the pointer A?
   signed char ParCSROwner;

   MemoryIJData mem_diag, mem_offd;

   // Initialize with defaults. Does not initialize inherited members.
   void Init();

   // Delete all owned data. Does not perform re-initialization with defaults.
   void Destroy();

   void Read(MemoryClass mc) const;
   void ReadWrite(MemoryClass mc);
   // The Boolean flags are used in Destroy().
   void Write(MemoryClass mc, bool set_diag = true, bool set_offd = true);

   // Copy (shallow/deep, based on HYPRE_BIGINT) the I and J arrays from csr to
   // hypre_csr. Shallow copy the data. Return the appropriate ownership flag.
   // The CSR arrays are wrapped in the mem_csr struct which is used to move
   // these arrays to device, if necessary.
   static signed char CopyCSR(SparseMatrix *csr,
                              MemoryIJData &mem_csr,
                              hypre_CSRMatrix *hypre_csr,
                              bool mem_owner);
   // Copy (shallow or deep, based on HYPRE_BIGINT) the I and J arrays from
   // bool_csr to hypre_csr. Allocate the data array and set it to all ones.
   // Return the appropriate ownership flag. The CSR arrays are wrapped in the
   // mem_csr struct which is used to move these arrays to device, if necessary.
   static signed char CopyBoolCSR(Table *bool_csr,
                                  MemoryIJData &mem_csr,
                                  hypre_CSRMatrix *hypre_csr);

   // Wrap the data from h_mat into mem with the given ownership flag.
   // If the new Memory arrays in mem are not suitable to be accessed via
   // GetHypreMemoryClass(), then mem will be re-allocated using the memory type
   // returned by GetHypreMemoryType(), the data will be deep copied, and h_mat
   // will be updated with the new pointers.
   static signed char HypreCsrToMem(hypre_CSRMatrix *h_mat, MemoryType h_mat_mt,
                                    bool own_ija, MemoryIJData &mem);

public:
   /// An empty matrix to be used as a reference to an existing matrix
   HypreParMatrix();

   /// Converts hypre's format to HypreParMatrix
   /** If @a owner is false, ownership of @a a is not transferred */
   void WrapHypreParCSRMatrix(hypre_ParCSRMatrix *a, bool owner = true);

   /// Converts hypre's format to HypreParMatrix
   /** If @a owner is false, ownership of @a a is not transferred */
   explicit HypreParMatrix(hypre_ParCSRMatrix *a, bool owner = true)
   {
      Init();
      WrapHypreParCSRMatrix(a, owner);
   }

   /// Creates block-diagonal square parallel matrix.
   /** Diagonal is given by @a diag which must be in CSR format (finalized). The
       new HypreParMatrix does not take ownership of any of the input arrays.
       See @ref hypre_partitioning_descr "here" for a description of the row
       partitioning array @a row_starts.

       @warning The ordering of the columns in each row in @a *diag may be
       changed by this constructor to ensure that the first entry in each row is
       the diagonal one. This is expected by most hypre functions. */
   HypreParMatrix(MPI_Comm comm, HYPRE_BigInt glob_size,
                  HYPRE_BigInt *row_starts,
                  SparseMatrix *diag); // constructor with 4 arguments, v1

   /// Creates block-diagonal rectangular parallel matrix.
   /** Diagonal is given by @a diag which must be in CSR format (finalized). The
       new HypreParMatrix does not take ownership of any of the input arrays.
       See @ref hypre_partitioning_descr "here" for a description of the
       partitioning arrays @a row_starts and @a col_starts. */
   HypreParMatrix(MPI_Comm comm, HYPRE_BigInt global_num_rows,
                  HYPRE_BigInt global_num_cols, HYPRE_BigInt *row_starts,
                  HYPRE_BigInt *col_starts,
                  SparseMatrix *diag); // constructor with 6 arguments, v1

   /// Creates general (rectangular) parallel matrix.
   /** The new HypreParMatrix does not take ownership of any of the input
       arrays, if @a own_diag_offd is false (default). If @a own_diag_offd is
       true, ownership of @a diag and @a offd is transferred to the
       HypreParMatrix.

       See @ref hypre_partitioning_descr "here" for a description of the
       partitioning arrays @a row_starts and @a col_starts. */
   HypreParMatrix(MPI_Comm comm, HYPRE_BigInt global_num_rows,
                  HYPRE_BigInt global_num_cols, HYPRE_BigInt *row_starts,
                  HYPRE_BigInt *col_starts, SparseMatrix *diag,
                  SparseMatrix *offd, HYPRE_BigInt *cmap,
                  bool own_diag_offd = false); // constructor with 8+1 arguments

   /// Creates general (rectangular) parallel matrix.
   /** The new HypreParMatrix takes ownership of all input arrays, except
       @a col_starts and @a row_starts. See @ref hypre_partitioning_descr "here"
       for a description of the partitioning arrays @a row_starts and @a
       col_starts.

       If @a hypre_arrays is false, all arrays (except @a row_starts and
       @a col_starts) are assumed to be allocated according to the MemoryType
       returned by Device::GetHostMemoryType(). If @a hypre_arrays is true, then
       the same arrays are assumed to be allocated by hypre as host arrays. */
   HypreParMatrix(MPI_Comm comm,
                  HYPRE_BigInt global_num_rows, HYPRE_BigInt global_num_cols,
                  HYPRE_BigInt *row_starts, HYPRE_BigInt *col_starts,
                  HYPRE_Int *diag_i, HYPRE_Int *diag_j, real_t *diag_data,
                  HYPRE_Int *offd_i, HYPRE_Int *offd_j, real_t *offd_data,
                  HYPRE_Int offd_num_cols,
                  HYPRE_BigInt *offd_col_map,
                  bool hypre_arrays = false); // constructor with 13+1 arguments

   /// Creates a parallel matrix from SparseMatrix on processor 0.
   /** See @ref hypre_partitioning_descr "here" for a description of the
       partitioning arrays @a row_starts and @a col_starts. */
   HypreParMatrix(MPI_Comm comm, HYPRE_BigInt *row_starts,
                  HYPRE_BigInt *col_starts,
                  SparseMatrix *a); // constructor with 4 arguments, v2

   /// Creates boolean block-diagonal rectangular parallel matrix.
   /** The new HypreParMatrix does not take ownership of any of the input
       arrays. See @ref hypre_partitioning_descr "here" for a description of the
       partitioning arrays @a row_starts and @a col_starts. */
   HypreParMatrix(MPI_Comm comm, HYPRE_BigInt global_num_rows,
                  HYPRE_BigInt global_num_cols, HYPRE_BigInt *row_starts,
                  HYPRE_BigInt *col_starts,
                  Table *diag); // constructor with 6 arguments, v2

   /// Creates boolean rectangular parallel matrix.
   /** The new HypreParMatrix takes ownership of the arrays @a i_diag,
       @a j_diag, @a i_offd, @a j_offd, and @a cmap; does not take ownership of
       the arrays @a row and @a col. See @ref hypre_partitioning_descr "here"
       for a description of the partitioning arrays @a row and @a col. */
   HypreParMatrix(MPI_Comm comm, int id, int np, HYPRE_BigInt *row,
                  HYPRE_BigInt *col,
                  HYPRE_Int *i_diag, HYPRE_Int *j_diag, HYPRE_Int *i_offd,
                  HYPRE_Int *j_offd, HYPRE_BigInt *cmap,
                  HYPRE_Int cmap_size); // constructor with 11 arguments

   /** @brief Creates a general parallel matrix from a local CSR matrix on each
       processor described by the @a I, @a J and @a data arrays. */
   /** The local matrix should be of size (local) @a nrows by (global)
       @a glob_ncols. The new parallel matrix contains copies of all input
       arrays (so they can be deleted). See @ref hypre_partitioning_descr "here"
       for a description of the partitioning arrays @a rows and @a cols. */
   HypreParMatrix(MPI_Comm comm, int nrows, HYPRE_BigInt glob_nrows,
                  HYPRE_BigInt glob_ncols, int *I, HYPRE_BigInt *J,
                  real_t *data, HYPRE_BigInt *rows,
                  HYPRE_BigInt *cols); // constructor with 9 arguments

   /** @brief Copy constructor for a ParCSR matrix which creates a deep copy of
       structure and data from @a P. */
   HypreParMatrix(const HypreParMatrix &P);

   /// Make this HypreParMatrix a reference to 'master'
   void MakeRef(const HypreParMatrix &master);

   /// MPI communicator
   MPI_Comm GetComm() const { return A->comm; }

   /// Typecasting to hypre's hypre_ParCSRMatrix*
   operator hypre_ParCSRMatrix*() const { return A; }
#ifndef HYPRE_PAR_CSR_MATRIX_STRUCT
   /// Typecasting to hypre's HYPRE_ParCSRMatrix, a.k.a. void *
   operator HYPRE_ParCSRMatrix() { return (HYPRE_ParCSRMatrix) A; }
#endif
   /// Changes the ownership of the matrix
   hypre_ParCSRMatrix* StealData();

   /// Explicitly set the three ownership flags, see docs for diagOwner etc.
   void SetOwnerFlags(signed char diag, signed char offd, signed char colmap);

   /// Get diag ownership flag
   signed char OwnsDiag() const { return diagOwner; }
   /// Get offd ownership flag
   signed char OwnsOffd() const { return offdOwner; }
   /// Get colmap ownership flag
   signed char OwnsColMap() const { return colMapOwner; }

   /** If the HypreParMatrix does not own the row-starts array, make a copy of
       it that the HypreParMatrix will own. If the col-starts array is the same
       as the row-starts array, col-starts is also replaced. */
   void CopyRowStarts();
   /** If the HypreParMatrix does not own the col-starts array, make a copy of
       it that the HypreParMatrix will own. If the row-starts array is the same
       as the col-starts array, row-starts is also replaced. */
   void CopyColStarts();

   /// Returns the global number of nonzeros
   inline HYPRE_BigInt NNZ() const { return A->num_nonzeros; }
   /// Returns the row partitioning
   /** See @ref hypre_partitioning_descr "here" for a description of the
       partitioning array. */
   inline HYPRE_BigInt *RowPart() { return A->row_starts; }
   /// Returns the column partitioning
   /** See @ref hypre_partitioning_descr "here" for a description of the
       partitioning array. */
   inline HYPRE_BigInt *ColPart() { return A->col_starts; }
   /// Returns the row partitioning (const version)
   /** See @ref hypre_partitioning_descr "here" for a description of the
       partitioning array. */
   inline const HYPRE_BigInt *RowPart() const { return A->row_starts; }
   /// Returns the column partitioning (const version)
   /** See @ref hypre_partitioning_descr "here" for a description of the
       partitioning array. */
   inline const HYPRE_BigInt *ColPart() const { return A->col_starts; }
   /// Returns the global number of rows
   inline HYPRE_BigInt M() const { return A->global_num_rows; }
   /// Returns the global number of columns
   inline HYPRE_BigInt N() const { return A->global_num_cols; }

   /// Get the local diagonal of the matrix.
   void GetDiag(Vector &diag) const;
   /// Get the local diagonal block. NOTE: 'diag' will not own any data.
   void GetDiag(SparseMatrix &diag) const;
   /// Get the local off-diagonal block. NOTE: 'offd' will not own any data.
   void GetOffd(SparseMatrix &offd, HYPRE_BigInt* &cmap) const;
   /** @brief Get a single SparseMatrix containing all rows from this processor,
       merged from the diagonal and off-diagonal blocks stored by the
       HypreParMatrix. */
   /** @note The number of columns in the SparseMatrix will be the global number
       of columns in the parallel matrix, so using this method may result in an
       integer overflow in the column indices. */
   void MergeDiagAndOffd(SparseMatrix &merged);

   /// Return the diagonal of the matrix (Operator interface).
   void AssembleDiagonal(Vector &diag) const override { GetDiag(diag); }

   /** Split the matrix into M x N equally sized blocks of parallel matrices.
       The size of 'blocks' must already be set to M x N. */
   void GetBlocks(Array2D<HypreParMatrix*> &blocks,
                  bool interleaved_rows = false,
                  bool interleaved_cols = false) const;

   /// Returns the transpose of *this
   HypreParMatrix * Transpose() const;

   /** Returns principle submatrix given by array of indices of connections
       with relative size > @a threshold in *this. */
#if MFEM_HYPRE_VERSION >= 21800
   HypreParMatrix *ExtractSubmatrix(const Array<int> &indices,
                                    real_t threshold=0.0) const;
#endif

   /// Returns the number of rows in the diagonal block of the ParCSRMatrix
   int GetNumRows() const
   {
      return internal::to_int(
                hypre_CSRMatrixNumRows(hypre_ParCSRMatrixDiag(A)));
   }

   /// Returns the number of columns in the diagonal block of the ParCSRMatrix
   int GetNumCols() const
   {
      return internal::to_int(
                hypre_CSRMatrixNumCols(hypre_ParCSRMatrixDiag(A)));
   }

   /// Return the global number of rows
   HYPRE_BigInt GetGlobalNumRows() const
   { return hypre_ParCSRMatrixGlobalNumRows(A); }

   /// Return the global number of columns
   HYPRE_BigInt GetGlobalNumCols() const
   { return hypre_ParCSRMatrixGlobalNumCols(A); }

   /// Return the parallel row partitioning array.
   /** See @ref hypre_partitioning_descr "here" for a description of the
       partitioning array. */
   HYPRE_BigInt *GetRowStarts() const { return hypre_ParCSRMatrixRowStarts(A); }

   /// Return the parallel column partitioning array.
   /** See @ref hypre_partitioning_descr "here" for a description of the
       partitioning array. */
   HYPRE_BigInt *GetColStarts() const { return hypre_ParCSRMatrixColStarts(A); }

   MemoryClass GetMemoryClass() const override { return GetHypreMemoryClass(); }

   /// Ensure the action of the transpose is performed fast.
   /** When HYPRE is built for GPUs, this method will construct and store the
       transposes of the 'diag' and 'offd' CSR matrices. When HYPRE is not built
       for GPUs, this method is a no-op.

       This method is automatically called by MultTranspose().

       If the matrix is modified the old transpose blocks can be deleted by
       calling ResetTranspose(). */
   void EnsureMultTranspose() const;

   /** @brief Reset (destroy) the internal transpose matrix that is created by
       EnsureMultTranspose() and MultTranspose().

       If the matrix is modified, this method should be called to delete the
       out-of-date transpose that is stored internally. */
   void ResetTranspose() const;

   /// Computes y = alpha * A * x + beta * y
   HYPRE_Int Mult(HypreParVector &x, HypreParVector &y,
                  real_t alpha = 1.0, real_t beta = 0.0) const;
   /// Computes y = alpha * A * x + beta * y
   HYPRE_Int Mult(HYPRE_ParVector x, HYPRE_ParVector y,
                  real_t alpha = 1.0, real_t beta = 0.0) const;

   /// Computes y = alpha * A^t * x + beta * y
   /** If the matrix is modified, call ResetTranspose() and optionally
       EnsureMultTranspose() to make sure this method uses the correct updated
       transpose. */
   HYPRE_Int MultTranspose(HypreParVector &x, HypreParVector &y,
                           real_t alpha = 1.0, real_t beta = 0.0) const;

   void Mult(real_t a, const Vector &x, real_t b, Vector &y) const;

   /// Computes y = alpha * A^t * x + beta * y
   /** If the matrix is modified, call ResetTranspose() and optionally
       EnsureMultTranspose() to make sure this method uses the correct updated
       transpose. */
   void MultTranspose(real_t a, const Vector &x, real_t b, Vector &y) const;

   void Mult(const Vector &x, Vector &y) const override
   { Mult(1.0, x, 0.0, y); }

   /// Computes y = A^t * x
   /** If the matrix is modified, call ResetTranspose() and optionally
       EnsureMultTranspose() to make sure this method uses the correct updated
       transpose. */
   void MultTranspose(const Vector &x, Vector &y) const override
   { MultTranspose(1.0, x, 0.0, y); }

   void AddMult(const Vector &x, Vector &y, const real_t a = 1.0) const override
   { Mult(a, x, 1.0, y); }
   void AddMultTranspose(const Vector &x, Vector &y,
                         const real_t a = 1.0) const override
   { MultTranspose(a, x, 1.0, y); }

   using Operator::Mult;
   using Operator::MultTranspose;

   /** @brief Computes y = a * |A| * x + b * y, using entry-wise absolute values
       of the matrix A. */
   void AbsMult(real_t a, const Vector &x, real_t b, Vector &y) const;

   /** @brief Computes y = a * |At| * x + b * y, using entry-wise absolute
       values of the transpose of the matrix A. */
   void AbsMultTranspose(real_t a, const Vector &x, real_t b, Vector &y) const;

   /** @brief The "Boolean" analog of y = alpha * A * x + beta * y, where
       elements in the sparsity pattern of the matrix are treated as "true". */
   void BooleanMult(int alpha, const int *x, int beta, int *y)
   {
      HostRead();
      internal::hypre_ParCSRMatrixBooleanMatvec(A, alpha, const_cast<int*>(x),
                                                beta, y);
      HypreRead();
   }

   /** @brief The "Boolean" analog of y = alpha * A^T * x + beta * y, where
       elements in the sparsity pattern of the matrix are treated as "true". */
   void BooleanMultTranspose(int alpha, const int *x, int beta, int *y)
   {
      HostRead();
      internal::hypre_ParCSRMatrixBooleanMatvecT(A, alpha, const_cast<int*>(x),
                                                 beta, y);
      HypreRead();
   }

   /// Initialize all entries with value.
   HypreParMatrix &operator=(real_t value)
   {
#if MFEM_HYPRE_VERSION < 22200
      internal::hypre_ParCSRMatrixSetConstantValues(A, value);
#else
      hypre_ParCSRMatrixSetConstantValues(A, value);
#endif
      return *this;
   }

   /** Perform the operation `*this += B`, assuming that both matrices use the
       same row and column partitions and the same col_map_offd arrays, or B has
       an empty off-diagonal block. We also assume that the sparsity pattern of
       `*this` contains that of `B`. */
   HypreParMatrix &operator+=(const HypreParMatrix &B) { return Add(1.0, B); }

   /** Perform the operation `*this += beta*B`, assuming that both matrices use
       the same row and column partitions and the same col_map_offd arrays, or
       B has an empty off-diagonal block. We also assume that the sparsity
       pattern of `*this` contains that of `B`. For a more general case consider
       the stand-alone function ParAdd described below. */
   HypreParMatrix &Add(const real_t beta, const HypreParMatrix &B)
   {
      MFEM_VERIFY(internal::hypre_ParCSRMatrixSum(A, beta, B.A) == 0,
                  "error in hypre_ParCSRMatrixSum");
      return *this;
   }

   /** @brief Multiply the HypreParMatrix on the left by a block-diagonal
       parallel matrix @a D and return the result as a new HypreParMatrix. */
   /** If @a D has a different number of rows than @a A (this matrix), @a D's
       row starts array needs to be given (as returned by the methods
       GetDofOffsets/GetTrueDofOffsets of ParFiniteElementSpace). The new
       matrix @a D*A uses copies of the row- and column-starts arrays, so "this"
       matrix and @a row_starts can be deleted.
       @note This operation is local and does not require communication. */
   HypreParMatrix* LeftDiagMult(const SparseMatrix &D,
                                HYPRE_BigInt* row_starts = NULL) const;

   /// Scale the local row i by s(i).
   void ScaleRows(const Vector & s);
   /// Scale the local row i by 1./s(i)
   void InvScaleRows(const Vector & s);
   /// Scale all entries by s: A_scaled = s*A.
   void operator*=(real_t s);

   /// Remove values smaller in absolute value than some threshold
   void Threshold(real_t threshold = 0.0);

   /** @brief Wrapper for hypre_ParCSRMatrixDropSmallEntries in different
       versions of hypre. Drop off-diagonal entries that are smaller than
       tol * l2 norm of its row */
   /** For HYPRE versions < 2.14, this method just calls Threshold() with
       threshold = tol * max(l2 row norm). */
   void DropSmallEntries(real_t tol);

   /// If a row contains only zeros, set its diagonal to 1.
   void EliminateZeroRows() { hypre_ParCSRMatrixFixZeroRows(A); }

   /** Eliminate rows and columns from the matrix, and rows from the vector B.
       Modify B with the BC values in X. */
   void EliminateRowsCols(const Array<int> &rows_cols, const HypreParVector &X,
                          HypreParVector &B);

   /** Eliminate rows and columns from the matrix and store the eliminated
       elements in a new matrix Ae (returned), so that the modified matrix and
       Ae sum to the original matrix. */
   HypreParMatrix* EliminateRowsCols(const Array<int> &rows_cols);

   /** Eliminate columns from the matrix and store the eliminated elements in a
       new matrix Ae (returned) so that the modified matrix and Ae sum to the
       original matrix. */
   HypreParMatrix* EliminateCols(const Array<int> &cols);

   /// Eliminate rows from the diagonal and off-diagonal blocks of the matrix.
   void EliminateRows(const Array<int> &rows);

   /** @brief Eliminate essential BC specified by @a ess_dof_list from the
       solution @a X to the r.h.s. @a B. */
   /** This matrix is the matrix with eliminated BC, while @a Ae is such that
       (A+Ae) is the original (Neumann) matrix before elimination. */
   void EliminateBC(const HypreParMatrix &Ae, const Array<int> &ess_dof_list,
                    const Vector &X, Vector &B) const;

   /** @brief Eliminate essential (Dirichlet) boundary conditions.

       @param[in] ess_dofs indices of the degrees of freedom belonging to the
                           essential boundary conditions.
       @param[in] diag_policy policy for diagonal entries. */
   void EliminateBC(const Array<int> &ess_dofs,
                    DiagonalPolicy diag_policy);

   /// Update the internal hypre_ParCSRMatrix object, A, to be on host.
   /** After this call A's diagonal and off-diagonal should not be modified
       until after a suitable call to {Host,Hypre}{Write,ReadWrite}. */
   void HostRead() const { Read(Device::GetHostMemoryClass()); }

   /// Update the internal hypre_ParCSRMatrix object, A, to be on host.
   /** After this call A's diagonal and off-diagonal can be modified on host
       and subsequent calls to Hypre{Read,Write,ReadWrite} will require a deep
       copy of the data if hypre is built with device support. */
   void HostReadWrite() { ReadWrite(Device::GetHostMemoryClass()); }

   /// Update the internal hypre_ParCSRMatrix object, A, to be on host.
   /** Similar to HostReadWrite(), except that the data will never be copied
       from device to host to ensure host contains the correct current data. */
   void HostWrite() { Write(Device::GetHostMemoryClass()); }

   /** @brief Update the internal hypre_ParCSRMatrix object, A, to be in hypre
       memory space. */
   /** After this call A's diagonal and off-diagonal should not be modified
       until after a suitable call to {Host,Hypre}{Write,ReadWrite}. */
   void HypreRead() const { Read(GetHypreMemoryClass()); }

   /** @brief Update the internal hypre_ParCSRMatrix object, A, to be in hypre
       memory space. */
   /** After this call A's diagonal and off-diagonal can be modified in hypre
       memory space and subsequent calls to Host{Read,Write,ReadWrite} will
       require a deep copy of the data if hypre is built with device support. */
   void HypreReadWrite() { ReadWrite(GetHypreMemoryClass()); }

   /** @brief Update the internal hypre_ParCSRMatrix object, A, to be in hypre
       memory space. */
   /** Similar to HostReadWrite(), except that the data will never be copied
       from host to hypre memory space to ensure the latter contains the correct
       current data. */
   void HypreWrite() { Write(GetHypreMemoryClass()); }

   Memory<HYPRE_Int> &GetDiagMemoryI() { return mem_diag.I; }
   Memory<HYPRE_Int> &GetDiagMemoryJ() { return mem_diag.J; }
   Memory<real_t> &GetDiagMemoryData() { return mem_diag.data; }

   const Memory<HYPRE_Int> &GetDiagMemoryI() const { return mem_diag.I; }
   const Memory<HYPRE_Int> &GetDiagMemoryJ() const { return mem_diag.J; }
   const Memory<real_t> &GetDiagMemoryData() const { return mem_diag.data; }

   /// @brief Prints the locally owned rows in parallel. The resulting files can
   /// be read with Read_IJMatrix().
   void Print(const std::string &fname, HYPRE_Int offi = 0,
              HYPRE_Int offj = 0) const;
   /// Reads the matrix from a file
   void Read(MPI_Comm comm, const std::string &fname);
   /// Read a matrix saved as a HYPRE_IJMatrix
   void Read_IJMatrix(MPI_Comm comm, const std::string &fname);

   /// Print information about the hypre_ParCSRCommPkg of the HypreParMatrix.
   void PrintCommPkg(std::ostream &out = mfem::out) const;

   /** @brief Print sizes and hashes for all data arrays of the HypreParMatrix
       from the local MPI rank. */
   /** This is a compact text representation of the local data of the
       HypreParMatrix that can be used to compare matrices from different runs
       without the need to save the whole matrix. */
   void PrintHash(std::ostream &out) const;

   /// @brief Return the Frobenius norm of the matrix (or 0 if the underlying
   /// hypre matrix is NULL)
   real_t FNorm() const;

   /// Calls hypre's destroy function
   virtual ~HypreParMatrix() { Destroy(); }

   Type GetType() const { return Hypre_ParCSR; }
};

/// @brief Make @a A_hyp steal ownership of its diagonal part @a A_diag.
///
/// If @a A_hyp does not own I and J, then they are aliases pointing to the I
/// and J arrays in @a A_diag. In that case, this function swaps the memory
/// objects. Similarly for the data array.
///
/// After this function is called, @a A_hyp will own all of the arrays of its
/// diagonal part.
///
/// @note I and J can only be aliases when HYPRE_BIGINT is disabled.
void HypreStealOwnership(HypreParMatrix &A_hyp, SparseMatrix &A_diag);

#if MFEM_HYPRE_VERSION >= 21800

enum class BlockInverseScaleJob
{
   MATRIX_ONLY,
   RHS_ONLY,
   MATRIX_AND_RHS
};

/** Constructs and applies block diagonal inverse of HypreParMatrix.
    The enum @a job specifies whether the matrix or the RHS should be
    scaled (or both). */
void BlockInverseScale(const HypreParMatrix *A, HypreParMatrix *C,
                       const Vector *b, HypreParVector *d,
                       int blocksize, BlockInverseScaleJob job);
#endif

/** @brief Return a new matrix `C = alpha*A + beta*B`, assuming that both `A`
    and `B` use the same row and column partitions and the same `col_map_offd`
    arrays. */
HypreParMatrix *Add(real_t alpha, const HypreParMatrix &A,
                    real_t beta,  const HypreParMatrix &B);

/** Returns the matrix @a A * @a B. Returned matrix does not necessarily own
    row or column starts unless the bool @a own_matrix is set to true. */
HypreParMatrix * ParMult(const HypreParMatrix *A, const HypreParMatrix *B,
                         bool own_matrix = false);
/// Returns the matrix A + B
/** It is assumed that both matrices use the same row and column partitions and
    the same col_map_offd arrays. */
HypreParMatrix * ParAdd(const HypreParMatrix *A, const HypreParMatrix *B);

/// Returns the matrix P^t * A * P
HypreParMatrix * RAP(const HypreParMatrix *A, const HypreParMatrix *P);
/// Returns the matrix Rt^t * A * P
HypreParMatrix * RAP(const HypreParMatrix * Rt, const HypreParMatrix *A,
                     const HypreParMatrix *P);

/// Returns a merged hypre matrix constructed from hypre matrix blocks.
/** It is assumed that all block matrices use the same communicator, and the
    block sizes are consistent in rows and columns. Rows and columns are
    renumbered but not redistributed in parallel, e.g. the block rows owned by
    each process remain on that process in the resulting matrix. Some blocks can
    be NULL. Each block and the entire system can be rectangular. Scalability to
    extremely large processor counts is limited by global MPI communication, see
    GatherBlockOffsetData() in hypre.cpp. */
HypreParMatrix *HypreParMatrixFromBlocks(Array2D<const HypreParMatrix*> &blocks,
                                         Array2D<real_t> *blockCoeff=NULL);
/// @overload
MFEM_DEPRECATED HypreParMatrix *HypreParMatrixFromBlocks(
   Array2D<HypreParMatrix*> &blocks,
   Array2D<real_t> *blockCoeff=NULL);

/** @brief Eliminate essential BC specified by @a ess_dof_list from the solution
    @a X to the r.h.s. @a B. */
/** Here @a A is a matrix with eliminated BC, while @a Ae is such that (A+Ae) is
    the original (Neumann) matrix before elimination. */
void EliminateBC(const HypreParMatrix &A, const HypreParMatrix &Ae,
                 const Array<int> &ess_dof_list, const Vector &X, Vector &B);


/// Parallel smoothers in hypre
class HypreSmoother : public Solver
{
protected:
   /// The linear system matrix
   HypreParMatrix *A;
   /// Right-hand side and solution vectors
   mutable HypreParVector *B, *X;
   /** @brief Auxiliary buffers for the case when the input or output arrays in
       methods like Mult(const Vector &, Vector &) need to be deep copied in
       order to be used by hypre. */
   mutable Memory<real_t> auxB, auxX;
   /// Temporary vectors
   mutable HypreParVector *V, *Z;
   /// FIR Filter Temporary Vectors
   mutable HypreParVector *X0, *X1;

   /** Smoother type from hypre_ParCSRRelax() in ams.c plus extensions, see the
       enumeration Type below. */
   int type;
   /// Number of relaxation sweeps
   int relax_times;
   /// Damping coefficient (usually <= 1)
   real_t relax_weight;
   /// SOR parameter (usually in (0,2))
   real_t omega;
   /// Order of the smoothing polynomial
   int poly_order;
   /// Fraction of spectrum to smooth for polynomial relaxation
   real_t poly_fraction;
   /// Apply the polynomial smoother to A or D^{-1/2} A D^{-1/2}
   int poly_scale;

   /// Taubin's lambda-mu method parameters
   real_t lambda;
   real_t mu;
   int taubin_iter;

   /// l1 norms of the rows of A
   real_t *l1_norms;
   /// If set, take absolute values of the computed l1_norms
   bool pos_l1_norms;
   /// Number of CG iterations to determine eigenvalue estimates
   int eig_est_cg_iter;
   /// Maximal eigenvalue estimate for polynomial smoothing
   real_t max_eig_est;
   /// Minimal eigenvalue estimate for polynomial smoothing
   real_t min_eig_est;
   /// Parameters for windowing function of FIR filter
   real_t window_params[3];

   /// Combined coefficients for windowing and Chebyshev polynomials.
   real_t* fir_coeffs;

   /// A flag that indicates whether the linear system matrix A is symmetric
   bool A_is_symmetric;

public:
   /// HYPRE smoother types
   enum Type
   {
      Jacobi = 0,       ///< Jacobi
      l1Jacobi = 1,     ///< l1-scaled Jacobi
      l1GS = 2,         ///< l1-scaled block Gauss-Seidel/SSOR
      l1GStr = 4,       ///< truncated l1-scaled block Gauss-Seidel/SSOR
      lumpedJacobi = 5, ///< lumped Jacobi
      GS = 6,           ///< Gauss-Seidel
      OPFS = 10,        /**< On-processor forward solve for matrix w/ triangular
                             structure */
      Chebyshev = 16,   ///< Chebyshev
      Taubin = 1001,    ///< Taubin polynomial smoother
      FIR = 1002        ///< FIR polynomial smoother
   };

   /// @deprecated Use DefaultType() instead
#if !defined(HYPRE_USING_GPU)
   MFEM_DEPRECATED static constexpr Type default_type = l1GS;
#else
   MFEM_DEPRECATED static constexpr Type default_type = l1Jacobi;
#endif

   /** @brief Default value for the smoother type used by the constructors:
       Type::l1GS when HYPRE is running on CPU and Type::l1Jacobi when HYPRE is
       running on GPU. */
   static Type DefaultType()
   {
      return HypreUsingGPU() ? l1Jacobi : l1GS;
   }

   HypreSmoother();

   HypreSmoother(const HypreParMatrix &A_, int type = DefaultType(),
                 int relax_times = 1, real_t relax_weight = 1.0,
                 real_t omega = 1.0, int poly_order = 2,
                 real_t poly_fraction = .3, int eig_est_cg_iter = 10);

   /// Set the relaxation type and number of sweeps
   void SetType(HypreSmoother::Type type, int relax_times = 1);
   /// Set SOR-related parameters
   void SetSOROptions(real_t relax_weight, real_t omega);
   /// Set parameters for polynomial smoothing
   /** By default, 10 iterations of CG are used to estimate the eigenvalues.
       Setting eig_est_cg_iter = 0 uses hypre's hypre_ParCSRMaxEigEstimate() instead. */
   void SetPolyOptions(int poly_order, real_t poly_fraction,
                       int eig_est_cg_iter = 10);
   /// Set parameters for Taubin's lambda-mu method
   void SetTaubinOptions(real_t lambda, real_t mu, int iter);

   /// Convenience function for setting canonical windowing parameters
   void SetWindowByName(const char* window_name);
   /// Set parameters for windowing function for FIR smoother.
   void SetWindowParameters(real_t a, real_t b, real_t c);
   /// Compute window and Chebyshev coefficients for given polynomial order.
   void SetFIRCoefficients(real_t max_eig);

   /// After computing l1-norms, replace them with their absolute values.
   /** By default, the l1-norms take their sign from the corresponding diagonal
       entries in the associated matrix. */
   void SetPositiveDiagonal(bool pos = true) { pos_l1_norms = pos; }

   /** Explicitly indicate whether the linear system matrix A is symmetric. If A
       is symmetric, the smoother will also be symmetric. In this case, calling
       MultTranspose will be redirected to Mult. (This is also done if the
       smoother is diagonal.) By default, A is assumed to be nonsymmetric. */
   void SetOperatorSymmetry(bool is_sym) { A_is_symmetric = is_sym; }

   /** Set/update the associated operator. Must be called after setting the
       HypreSmoother type and options. */
   void SetOperator(const Operator &op) override;

   /// Relax the linear system Ax=b
   virtual void Mult(const HypreParVector &b, HypreParVector &x) const;
   void Mult(const Vector &b, Vector &x) const override;
   using Operator::Mult;

   /// Apply transpose of the smoother to relax the linear system Ax=b
   void MultTranspose(const Vector &b, Vector &x) const override;

   virtual ~HypreSmoother();
};


/// Abstract class for hypre's solvers and preconditioners
class HypreSolver : public Solver
{
public:
   /// How to treat errors returned by hypre function calls.
   enum ErrorMode
   {
      IGNORE_HYPRE_ERRORS, ///< Ignore hypre errors (see e.g. HypreADS)
      WARN_HYPRE_ERRORS,   ///< Issue warnings on hypre errors
      ABORT_HYPRE_ERRORS   ///< Abort on hypre errors (default in base class)
   };

protected:
   /// The linear system matrix
   const HypreParMatrix *A;

   /// Right-hand side and solution vector
   mutable HypreParVector *B, *X;

   mutable Memory<real_t> auxB, auxX;

   /// Was hypre's Setup function called already?
   mutable int setup_called;

   /// How to treat hypre errors.
   mutable ErrorMode error_mode;

   /// @brief Makes the internal HypreParVector%s @a B and @a X wrap the input
   /// vectors @a b and @a x.
   ///
   /// Returns true if @a x can be shallow-copied, false otherwise.
   bool WrapVectors(const Vector &b, Vector &x) const;

public:
   HypreSolver();

   HypreSolver(const HypreParMatrix *A_);

   /// Typecast to HYPRE_Solver -- return the solver
   virtual operator HYPRE_Solver() const = 0;

   /// hypre's internal Setup function
   virtual HYPRE_PtrToParSolverFcn SetupFcn() const = 0;
   /// hypre's internal Solve function
   virtual HYPRE_PtrToParSolverFcn SolveFcn() const = 0;

   ///@{

   /// @brief Set up the solver (if not set up already, also called
   /// automatically by HypreSolver::Mult).
   virtual void Setup(const HypreParVector &b, HypreParVector &x) const;
   /// @brief Set up the solver (if not set up already, also called
   /// automatically by HypreSolver::Mult).
   virtual void Setup(const Vector &b, Vector &x) const;

   ///@}

   void SetOperator(const Operator &op) override
   { mfem_error("HypreSolvers do not support SetOperator!"); }

   MemoryClass GetMemoryClass() const override { return GetHypreMemoryClass(); }

   ///@{

   /// Solve the linear system Ax=b
   virtual void Mult(const HypreParVector &b, HypreParVector &x) const;
   /// Solve the linear system Ax=b
   void Mult(const Vector &b, Vector &x) const override;
   using Operator::Mult;

   ///@}

   /** @brief Set the behavior for treating hypre errors, see the ErrorMode
       enum. The default mode in the base class is ABORT_HYPRE_ERRORS. */
   /** Currently, there are three cases in derived classes where the error flag
       is set to IGNORE_HYPRE_ERRORS:
       * in the method HypreBoomerAMG::SetElasticityOptions(), and
       * in the constructor of classes HypreAMS and HypreADS.
       The reason for this is that a nonzero hypre error is returned) when
       hypre_ParCSRComputeL1Norms() encounters zero row in a matrix, which is
       expected in some cases with the above solvers. */
   void SetErrorMode(ErrorMode err_mode) const { error_mode = err_mode; }

   virtual ~HypreSolver();
};


#if MFEM_HYPRE_VERSION >= 21800
/** Preconditioner for HypreParMatrices that are triangular in some ordering.
   Finds correct ordering and performs forward substitution on processor
   as approximate inverse. Exact on one processor. */
class HypreTriSolve : public HypreSolver
{
public:
   HypreTriSolve() : HypreSolver() { }
   explicit HypreTriSolve(const HypreParMatrix &A) : HypreSolver(&A) { }
   operator HYPRE_Solver() const override { return NULL; }

   HYPRE_PtrToParSolverFcn SetupFcn() const override
   { return (HYPRE_PtrToParSolverFcn) HYPRE_ParCSROnProcTriSetup; }
   HYPRE_PtrToParSolverFcn SolveFcn() const override
   { return (HYPRE_PtrToParSolverFcn) HYPRE_ParCSROnProcTriSolve; }

   const HypreParMatrix* GetData() const { return A; }

   /// Deprecated. Use HypreTriSolve::GetData() const instead.
   MFEM_DEPRECATED HypreParMatrix* GetData()
   { return const_cast<HypreParMatrix*>(A); }

   virtual ~HypreTriSolve() { }
};
#endif

/// PCG solver in hypre
class HyprePCG : public HypreSolver
{
private:
   HYPRE_Solver pcg_solver;

   HypreSolver * precond;

public:
   HyprePCG(MPI_Comm comm);

   HyprePCG(const HypreParMatrix &A_);

   void SetOperator(const Operator &op) override;

   void SetTol(real_t tol);
   void SetAbsTol(real_t atol);
   void SetMaxIter(int max_iter);
   void SetLogging(int logging);
   void SetPrintLevel(int print_lvl);

   /// Set the hypre solver to be used as a preconditioner
   void SetPreconditioner(HypreSolver &precond);

   /** Use the L2 norm of the residual for measuring PCG convergence, plus
       (optionally) 1) periodically recompute true residuals from scratch; and
       2) enable residual-based stopping criteria. */
   void SetResidualConvergenceOptions(int res_frequency=-1, real_t rtol=0.0);

   /// deprecated: use SetZeroInitialIterate()
   MFEM_DEPRECATED void SetZeroInintialIterate() { iterative_mode = false; }

   /// non-hypre setting
   void SetZeroInitialIterate() { iterative_mode = false; }

   void GetNumIterations(int &num_iterations) const
   {
      HYPRE_Int num_it;
      HYPRE_ParCSRPCGGetNumIterations(pcg_solver, &num_it);
      num_iterations = internal::to_int(num_it);
   }

   void GetFinalResidualNorm(real_t &final_res_norm) const
   {
      HYPRE_ParCSRPCGGetFinalRelativeResidualNorm(pcg_solver,
                                                  &final_res_norm);
   }

   /// The typecast to HYPRE_Solver returns the internal pcg_solver
   operator HYPRE_Solver() const override { return pcg_solver; }

   /// PCG Setup function
   HYPRE_PtrToParSolverFcn SetupFcn() const override
   { return (HYPRE_PtrToParSolverFcn) HYPRE_ParCSRPCGSetup; }
   /// PCG Solve function
   HYPRE_PtrToParSolverFcn SolveFcn() const override
   { return (HYPRE_PtrToParSolverFcn) HYPRE_ParCSRPCGSolve; }

   /// Solve Ax=b with hypre's PCG
   void Mult(const HypreParVector &b, HypreParVector &x) const override;
   using HypreSolver::Mult;

   virtual ~HyprePCG();
};

/// GMRES solver in hypre
class HypreGMRES : public HypreSolver
{
private:
   HYPRE_Solver gmres_solver;

   HypreSolver * precond;

   /// Default, generally robust, GMRES options
   void SetDefaultOptions();

public:
   HypreGMRES(MPI_Comm comm);

   HypreGMRES(const HypreParMatrix &A_);

   void SetOperator(const Operator &op) override;

   void SetTol(real_t tol);
   void SetAbsTol(real_t tol);
   void SetMaxIter(int max_iter);
   void SetKDim(int dim);
   void SetLogging(int logging);
   void SetPrintLevel(int print_lvl);

   /// Set the hypre solver to be used as a preconditioner
   void SetPreconditioner(HypreSolver &precond);

   /// deprecated: use SetZeroInitialIterate()
   MFEM_DEPRECATED void SetZeroInintialIterate() { iterative_mode = false; }

   /// non-hypre setting
   void SetZeroInitialIterate() { iterative_mode = false; }

   void GetNumIterations(int &num_iterations) const
   {
      HYPRE_Int num_it;
      HYPRE_ParCSRGMRESGetNumIterations(gmres_solver, &num_it);
      num_iterations = internal::to_int(num_it);
   }

   void GetFinalResidualNorm(real_t &final_res_norm) const
   {
      HYPRE_ParCSRGMRESGetFinalRelativeResidualNorm(gmres_solver,
                                                    &final_res_norm);
   }

   /// The typecast to HYPRE_Solver returns the internal gmres_solver
   operator HYPRE_Solver() const override { return gmres_solver; }

   /// GMRES Setup function
   HYPRE_PtrToParSolverFcn SetupFcn() const override
   { return (HYPRE_PtrToParSolverFcn) HYPRE_ParCSRGMRESSetup; }
   /// GMRES Solve function
   HYPRE_PtrToParSolverFcn SolveFcn() const override
   { return (HYPRE_PtrToParSolverFcn) HYPRE_ParCSRGMRESSolve; }

   /// Solve Ax=b with hypre's GMRES
   void Mult(const HypreParVector &b, HypreParVector &x) const override;
   using HypreSolver::Mult;

   virtual ~HypreGMRES();
};

/// Flexible GMRES solver in hypre
class HypreFGMRES : public HypreSolver
{
private:
   HYPRE_Solver fgmres_solver;

   HypreSolver * precond;

   /// Default, generally robust, FGMRES options
   void SetDefaultOptions();

public:
   HypreFGMRES(MPI_Comm comm);

   HypreFGMRES(const HypreParMatrix &A_);

   void SetOperator(const Operator &op) override;

   void SetTol(real_t tol);
   void SetMaxIter(int max_iter);
   void SetKDim(int dim);
   void SetLogging(int logging);
   void SetPrintLevel(int print_lvl);

   /// Set the hypre solver to be used as a preconditioner
   void SetPreconditioner(HypreSolver &precond);

   /// deprecated: use SetZeroInitialIterate()
   MFEM_DEPRECATED void SetZeroInintialIterate() { iterative_mode = false; }

   /// non-hypre setting
   void SetZeroInitialIterate() { iterative_mode = false; }

   void GetNumIterations(int &num_iterations) const
   {
      HYPRE_Int num_it;
      HYPRE_ParCSRFlexGMRESGetNumIterations(fgmres_solver, &num_it);
      num_iterations = internal::to_int(num_it);
   }

   void GetFinalResidualNorm(real_t &final_res_norm) const
   {
      HYPRE_ParCSRFlexGMRESGetFinalRelativeResidualNorm(fgmres_solver,
                                                        &final_res_norm);
   }

   /// The typecast to HYPRE_Solver returns the internal fgmres_solver
   operator HYPRE_Solver() const override { return fgmres_solver; }

   /// FGMRES Setup function
   HYPRE_PtrToParSolverFcn SetupFcn() const override
   { return (HYPRE_PtrToParSolverFcn) HYPRE_ParCSRFlexGMRESSetup; }
   /// FGMRES Solve function
   HYPRE_PtrToParSolverFcn SolveFcn() const override
   { return (HYPRE_PtrToParSolverFcn) HYPRE_ParCSRFlexGMRESSolve; }

   /// Solve Ax=b with hypre's FGMRES
   void Mult(const HypreParVector &b, HypreParVector &x) const override;
   using HypreSolver::Mult;

   virtual ~HypreFGMRES();
};

/// The identity operator as a hypre solver
class HypreIdentity : public HypreSolver
{
public:
   operator HYPRE_Solver() const override { return NULL; }

   HYPRE_PtrToParSolverFcn SetupFcn() const override
   { return (HYPRE_PtrToParSolverFcn) hypre_ParKrylovIdentitySetup; }
   HYPRE_PtrToParSolverFcn SolveFcn() const override
   { return (HYPRE_PtrToParSolverFcn) hypre_ParKrylovIdentity; }

   virtual ~HypreIdentity() { }
};

/// Jacobi preconditioner in hypre
class HypreDiagScale : public HypreSolver
{
public:
   HypreDiagScale() : HypreSolver() { }
   explicit HypreDiagScale(const HypreParMatrix &A) : HypreSolver(&A) { }
   operator HYPRE_Solver() const override { return NULL; }

   void SetOperator(const Operator &op) override;

   HYPRE_PtrToParSolverFcn SetupFcn() const override
   { return (HYPRE_PtrToParSolverFcn) HYPRE_ParCSRDiagScaleSetup; }
   HYPRE_PtrToParSolverFcn SolveFcn() const override
   { return (HYPRE_PtrToParSolverFcn) HYPRE_ParCSRDiagScale; }

   const HypreParMatrix* GetData() const { return A; }

   /// Deprecated. Use HypreDiagScale::GetData() const instead.
   MFEM_DEPRECATED HypreParMatrix* GetData()
   { return const_cast<HypreParMatrix*>(A); }

   virtual ~HypreDiagScale() { }
};

/// The ParaSails preconditioner in hypre
class HypreParaSails : public HypreSolver
{
private:
   HYPRE_Solver sai_precond;

   /// Default, generally robust, ParaSails options
   void SetDefaultOptions();

   // If sai_precond is NULL, this method allocates it and sets default options.
   // Otherwise the method saves the options from sai_precond, destroys it,
   // allocates a new object, and sets its options to the saved values.
   void ResetSAIPrecond(MPI_Comm comm);

public:
   HypreParaSails(MPI_Comm comm);

   HypreParaSails(const HypreParMatrix &A);

   void SetOperator(const Operator &op) override;

   /// Set the threshold and levels parameters
   /** The accuracy and cost of ParaSails are parametrized by the real
    * @a thresh and integer @a nlevels parameters (0<=thresh<=1,  0<=nlevels).
    * Lower values of @a thresh and higher values of @a nlevels lead to
    * more accurate, but more expensive preconditioners. More accurate
    * preconditioners are also more expensive per iteration. The default
    * values are @a thresh = 0.1 and @a nlevels = 1.
    */
   void SetParams(real_t thresh, int nlevels);

   /// Set the filter parameter
   /** The filter parameter is used to drop small nonzeros in the preconditioner,
    * to reduce the cost of applying the preconditioner. Values from 0.055
    * to 0.1 are recommended. The default value is 0.1.
    */
   void SetFilter(real_t filter);

   /// Set symmetry parameter
   /** The recognized options are:
    *  0 = nonsymmetric and/or indefinite problem, and nonsymmetric preconditioner
    *  1 = SPD problem, and SPD (factored) preconditioner
    *  2 = nonsymmetric, definite problem, and SPD (factored) preconditioner
    */
   void SetSymmetry(int sym);

   /// Set the load balance parameter
   /** A zero value indicates that no load balance is attempted; a value
    * of unity indicates that perfect load balance will be attempted. The
    * recommended value is 0.9 to balance the overhead of data exchanges
    * for load balancing. No load balancing is needed if the preconditioner
    * is very sparse and fast to construct. The default value is 0.
    */
   void SetLoadBal(real_t loadbal);

   /// Set the pattern reuse parameter
   /** A nonzero value indicates that the pattern of the preconditioner
    * should be reused for subsequent constructions of the proconditioner.
    * A zero value inicates that the peconditioner should be constructed
    * from scratch. The default value is 0.
    */
   void SetReuse(int reuse);

   /// Set the logging parameter
   /** A nonzero value prints statistics of the setup procedure to stdout.
    * The default value of this parameter is 1.
    */
   void SetLogging(int logging);

   /// The typecast to HYPRE_Solver returns the internal sai_precond
   operator HYPRE_Solver() const override { return sai_precond; }

   HYPRE_PtrToParSolverFcn SetupFcn() const override
   { return (HYPRE_PtrToParSolverFcn) HYPRE_ParaSailsSetup; }
   HYPRE_PtrToParSolverFcn SolveFcn() const override
   { return (HYPRE_PtrToParSolverFcn) HYPRE_ParaSailsSolve; }

   virtual ~HypreParaSails();
};

/** The Euclid preconditioner in Hypre

    Euclid implements the Parallel Incomplete LU factorization technique. For
    more information see:

    "A Scalable Parallel Algorithm for Incomplete Factor Preconditioning" by
    David Hysom and Alex Pothen, https://doi.org/10.1137/S1064827500376193
*/
class HypreEuclid : public HypreSolver
{
private:
   HYPRE_Solver euc_precond;

   /// Default, generally robust, Euclid options
   void SetDefaultOptions();

   // If euc_precond is NULL, this method allocates it and sets default options.
   // Otherwise the method saves the options from euc_precond, destroys it,
   // allocates a new object, and sets its options to the saved values.
   void ResetEuclidPrecond(MPI_Comm comm);

public:
   HypreEuclid(MPI_Comm comm);

   HypreEuclid(const HypreParMatrix &A);

   void SetLevel(int level);
   void SetStats(int stats);
   void SetMemory(int mem);
   void SetBJ(int bj);
   void SetRowScale(int row_scale);

   void SetOperator(const Operator &op) override;

   /// The typecast to HYPRE_Solver returns the internal euc_precond
   operator HYPRE_Solver() const override { return euc_precond; }

   HYPRE_PtrToParSolverFcn SetupFcn() const override
   { return (HYPRE_PtrToParSolverFcn) HYPRE_EuclidSetup; }
   HYPRE_PtrToParSolverFcn SolveFcn() const override
   { return (HYPRE_PtrToParSolverFcn) HYPRE_EuclidSolve; }

   virtual ~HypreEuclid();
};

#if MFEM_HYPRE_VERSION >= 21900
/**
@brief Wrapper for Hypre's native parallel ILU preconditioner.

The default ILU factorization type is ILU(k).  If you need to change this, or
any other option, you can use the HYPRE_Solver method to cast the object for use
with Hypre's native functions. For example, if want to use natural ordering
rather than RCM reordering, you can use the following approach:

@code
mfem::HypreILU ilu();
int reorder_type = 0;
HYPRE_ILUSetLocalReordering(ilu, reorder_type);
@endcode
*/
class HypreILU : public HypreSolver
{
private:
   HYPRE_Solver ilu_precond;

   /// Set the ILU default options
   void SetDefaultOptions();

   /** Reset the ILU preconditioner.
   @note If ilu_precond is NULL, this method allocates; otherwise it destroys
   ilu_precond and allocates a new object.  In both cases the default options
   are set. */
   void ResetILUPrecond();

public:
   /// Constructor; sets the default options
   HypreILU();

   virtual ~HypreILU();

   /// Set the fill level for ILU(k); the default is k=1.
   void SetLevelOfFill(HYPRE_Int lev_fill);

   void SetType(HYPRE_Int ilu_type);
   void SetMaxIter(HYPRE_Int max_iter);
   void SetTol(HYPRE_Real tol);
   void SetLocalReordering(HYPRE_Int reorder_type);

   /// Set the print level: 0 = none, 1 = setup, 2 = solve, 3 = setup+solve
   void SetPrintLevel(HYPRE_Int print_level);

   /// The typecast to HYPRE_Solver returns the internal ilu_precond
   operator HYPRE_Solver() const override { return ilu_precond; }

   void SetOperator(const Operator &op) override;

   /// ILU Setup function
   HYPRE_PtrToParSolverFcn SetupFcn() const override
   { return (HYPRE_PtrToParSolverFcn) HYPRE_ILUSetup; }

   /// ILU Solve function
   HYPRE_PtrToParSolverFcn SolveFcn() const override
   { return (HYPRE_PtrToParSolverFcn) HYPRE_ILUSolve; }
};
#endif

/// The BoomerAMG solver in hypre
class HypreBoomerAMG : public HypreSolver
{
private:
   HYPRE_Solver amg_precond;

   /// Rigid body modes
   Array<HYPRE_ParVector> rbms;

   /// Finite element space for elasticity problems, see SetElasticityOptions()
   ParFiniteElementSpace *fespace;

   /// Recompute the rigid-body modes vectors (in the rbms array)
   void RecomputeRBMs();

   /// Default, generally robust, BoomerAMG options
   void SetDefaultOptions();

   // If amg_precond is NULL, allocates it and sets default options.
   // Otherwise saves the options from amg_precond, destroys it, allocates a new
   // one, and sets its options to the saved values.
   void ResetAMGPrecond();

public:
   HypreBoomerAMG();

   HypreBoomerAMG(const HypreParMatrix &A);

   void SetOperator(const Operator &op) override;

   /** More robust options for systems, such as elasticity. */
   void SetSystemsOptions(int dim, bool order_bynodes=false);

   /** A special elasticity version of BoomerAMG that takes advantage of
       geometric rigid body modes and could perform better on some problems, see
       "Improving algebraic multigrid interpolation operators for linear
       elasticity problems", Baker, Kolev, Yang, NLAA 2009, DOI:10.1002/nla.688.
       The optional argument @ interp_refine is used to enable/disable pre-processing
       of the interpolation matrix through iterative weight refinement */
   void SetElasticityOptions(ParFiniteElementSpace *fespace,
                             bool interp_refine = true);

#if MFEM_HYPRE_VERSION >= 21800
   /** Hypre parameters to use AIR AMG solve for advection-dominated problems.
       See "Nonsymmetric Algebraic Multigrid Based on Local Approximate Ideal
       Restriction (AIR)," Manteuffel, Ruge, Southworth, SISC (2018),
       DOI:/10.1137/17M1144350. Options: "distanceR" -> distance of neighbor
       DOFs for the restriction operator; options include 1, 2, and 15 (1.5).
       Strings "prerelax" and "postrelax" indicate points to relax on:
       F = F-points, C = C-points, A = all points. E.g., FFC -> relax on
       F-points, relax again on F-points, then relax on C-points. */
   void SetAdvectiveOptions(int distance=15,  const std::string &prerelax="",
                            const std::string &postrelax="FFC");

   /// Expert option - consult hypre documentation/team
   void SetStrongThresholdR(real_t strengthR)
   { HYPRE_BoomerAMGSetStrongThresholdR(amg_precond, strengthR); }

   /// Expert option - consult hypre documentation/team
   void SetFilterThresholdR(real_t filterR)
   { HYPRE_BoomerAMGSetFilterThresholdR(amg_precond, filterR); }

   /// Expert option - consult hypre documentation/team
   void SetRestriction(int restrict_type)
   { HYPRE_BoomerAMGSetRestriction(amg_precond, restrict_type); }

   /// Expert option - consult hypre documentation/team
   void SetIsTriangular()
   { HYPRE_BoomerAMGSetIsTriangular(amg_precond, 1); }

   /// Expert option - consult hypre documentation/team
   void SetGMRESSwitchR(int gmres_switch)
   { HYPRE_BoomerAMGSetGMRESSwitchR(amg_precond, gmres_switch); }

   /// Expert option - consult hypre documentation/team
   void SetCycleNumSweeps(int prerelax, int postrelax)
   {
      HYPRE_BoomerAMGSetCycleNumSweeps(amg_precond, prerelax,  1);
      HYPRE_BoomerAMGSetCycleNumSweeps(amg_precond, postrelax, 2);
   }
#endif

   void SetPrintLevel(int print_level)
   { HYPRE_BoomerAMGSetPrintLevel(amg_precond, print_level); }

   void SetMaxIter(int max_iter)
   { HYPRE_BoomerAMGSetMaxIter(amg_precond, max_iter); }

   /// Expert option - consult hypre documentation/team
   void SetMaxLevels(int max_levels)
   { HYPRE_BoomerAMGSetMaxLevels(amg_precond, max_levels); }

   /// Expert option - consult hypre documentation/team
   void SetTol(real_t tol)
   { HYPRE_BoomerAMGSetTol(amg_precond, tol); }

   /// Expert option - consult hypre documentation/team
   void SetStrengthThresh(real_t strength)
   { HYPRE_BoomerAMGSetStrongThreshold(amg_precond, strength); }

   /// Expert option - consult hypre documentation/team
   void SetInterpolation(int interp_type)
   { HYPRE_BoomerAMGSetInterpType(amg_precond, interp_type); }

   /// Expert option - consult hypre documentation/team
   void SetCoarsening(int coarsen_type)
   { HYPRE_BoomerAMGSetCoarsenType(amg_precond, coarsen_type); }

   /// Expert option - consult hypre documentation/team
   void SetRelaxType(int relax_type)
   { HYPRE_BoomerAMGSetRelaxType(amg_precond, relax_type); }

   /// Expert option - consult hypre documentation/team
   void SetCycleType(int cycle_type)
   { HYPRE_BoomerAMGSetCycleType(amg_precond, cycle_type); }

   void GetNumIterations(int &num_iterations) const
   {
      HYPRE_Int num_it;
      HYPRE_BoomerAMGGetNumIterations(amg_precond, &num_it);
      num_iterations = internal::to_int(num_it);
   }

   /// Expert option - consult hypre documentation/team
   void SetNodal(int blocksize)
   {
      HYPRE_BoomerAMGSetNumFunctions(amg_precond, blocksize);
      HYPRE_BoomerAMGSetNodal(amg_precond, 1);
   }

   /// Expert option - consult hypre documentation/team
   void SetAggressiveCoarsening(int num_levels)
   { HYPRE_BoomerAMGSetAggNumLevels(amg_precond, num_levels); }

   /// The typecast to HYPRE_Solver returns the internal amg_precond
   operator HYPRE_Solver() const override { return amg_precond; }

   HYPRE_PtrToParSolverFcn SetupFcn() const override
   { return (HYPRE_PtrToParSolverFcn) HYPRE_BoomerAMGSetup; }
   HYPRE_PtrToParSolverFcn SolveFcn() const override
   { return (HYPRE_PtrToParSolverFcn) HYPRE_BoomerAMGSolve; }

   using HypreSolver::Mult;

   virtual ~HypreBoomerAMG();
};

/// Compute the discrete gradient matrix between the nodal linear and ND1 spaces
HypreParMatrix* DiscreteGrad(ParFiniteElementSpace *edge_fespace,
                             ParFiniteElementSpace *vert_fespace);
/// Compute the discrete curl matrix between the ND1 and RT0 spaces
HypreParMatrix* DiscreteCurl(ParFiniteElementSpace *face_fespace,
                             ParFiniteElementSpace *edge_fespace);

/// The Auxiliary-space Maxwell Solver in hypre
class HypreAMS : public HypreSolver
{
private:
   /// Construct AMS solver from finite element space
   void Init(ParFiniteElementSpace *edge_space);

   /// Create the hypre solver object and set the default options, given the
   /// space dimension @a sdim and cycle type @a cycle_type.
   void MakeSolver(int sdim, int cycle_type);

   /// Construct the gradient and interpolation matrices associated with
   /// @a edge_fespace, and add them to the solver.
   void MakeGradientAndInterpolation(ParFiniteElementSpace *edge_fespace,
                                     int cycle_type);

   // Recreates another AMS solver with the same options when SetOperator is
   // called multiple times.
   void ResetAMSPrecond();

   /// The underlying hypre solver object
   HYPRE_Solver ams;
   /// Vertex coordinates
   HypreParVector *x, *y, *z;
   /// Discrete gradient matrix
   HypreParMatrix *G;
   /// Nedelec interpolation matrix and its components
   HypreParMatrix *Pi, *Pix, *Piy, *Piz;

   /// AMS cycle type
   int ams_cycle_type = 0;
   /// Spatial dimension of the underlying mesh
   int space_dim = 0;
   /// Flag set if `SetSingularProblem` is called, needed in `ResetAMSPrecond`
   bool singular = false;
   /// Flag set if `SetPrintLevel` is called, needed in `ResetAMSPrecond`
   int print_level = 1;

public:
   /// @brief Construct the AMS solver on the given edge finite element space.
   ///
   /// HypreAMS::SetOperator must be called to set the system matrix.
   HypreAMS(ParFiniteElementSpace *edge_fespace);

   /// Construct the AMS solver using the given matrix and finite element space.
   HypreAMS(const HypreParMatrix &A, ParFiniteElementSpace *edge_fespace);

   /// @brief Construct the AMS solver using the provided discrete gradient
   /// matrix @a G_ and the vertex coordinate vectors @a x_, @a y_, and @a z_.
   ///
   /// For 2D problems, @a z_ may be NULL. All other parameters must be
   /// non-NULL. The solver assumes ownership of G_, x_, y_, and z_.
   HypreAMS(const HypreParMatrix &A, HypreParMatrix *G_, HypreParVector *x_,
            HypreParVector *y_, HypreParVector *z_=NULL);

   void SetOperator(const Operator &op) override;

   void SetPrintLevel(int print_lvl);

   /// Set this option when solving a curl-curl problem with zero mass term
   void SetSingularProblem()
   {
      HYPRE_AMSSetBetaPoissonMatrix(ams, NULL);
      singular = true;
   }

   /// The typecast to HYPRE_Solver returns the internal ams object
   operator HYPRE_Solver() const override { return ams; }

   HYPRE_PtrToParSolverFcn SetupFcn() const override
   { return (HYPRE_PtrToParSolverFcn) HYPRE_AMSSetup; }
   HYPRE_PtrToParSolverFcn SolveFcn() const override
   { return (HYPRE_PtrToParSolverFcn) HYPRE_AMSSolve; }

   virtual ~HypreAMS();
};

/// The Auxiliary-space Divergence Solver in hypre
class HypreADS : public HypreSolver
{
private:
   /// Construct ADS solver from finite element space
   void Init(ParFiniteElementSpace *face_fespace);

   /// Create the hypre solver object and set the default options, using the
   /// cycle type cycle_type and AMS cycle type ams_cycle_type data members.
   void MakeSolver();

   /// Construct the discrete curl, gradient and interpolation matrices
   /// associated with @a face_fespace, and add them to the solver.
   void MakeDiscreteMatrices(ParFiniteElementSpace *face_fespace);

   HYPRE_Solver ads;

   /// Vertex coordinates
   HypreParVector *x, *y, *z;
   /// Discrete gradient matrix
   HypreParMatrix *G;
   /// Discrete curl matrix
   HypreParMatrix *C;
   /// Nedelec interpolation matrix and its components
   HypreParMatrix *ND_Pi, *ND_Pix, *ND_Piy, *ND_Piz;
   /// Raviart-Thomas interpolation matrix and its components
   HypreParMatrix *RT_Pi, *RT_Pix, *RT_Piy, *RT_Piz;

   /// ADS cycle type
   const int cycle_type = 11;
   /// AMS cycle type
   const int ams_cycle_type = 14;
   /// ADS print level
   int print_level = 1;

   // Recreates another ADS solver with the same options when SetOperator is
   // called multiple times.
   void ResetADSPrecond();
public:
   HypreADS(ParFiniteElementSpace *face_fespace);

   HypreADS(const HypreParMatrix &A, ParFiniteElementSpace *face_fespace);

   /// @brief Construct the ADS solver using the provided discrete curl matrix
   /// @a C, discrete gradient matrix @a G_ and vertex coordinate vectors @a x_,
   /// @a y_, and @a z_.
   ///
   /// None of the inputs may be NULL. The solver assumes ownership of C_, G_,
   /// x_, y_, and z_.
   HypreADS(const HypreParMatrix &A, HypreParMatrix *C_, HypreParMatrix *G_,
            HypreParVector *x_, HypreParVector *y_, HypreParVector *z_);

   void SetOperator(const Operator &op) override;

   void SetPrintLevel(int print_lvl);

   /// The typecast to HYPRE_Solver returns the internal ads object
   operator HYPRE_Solver() const override { return ads; }

   HYPRE_PtrToParSolverFcn SetupFcn() const override
   { return (HYPRE_PtrToParSolverFcn) HYPRE_ADSSetup; }
   HYPRE_PtrToParSolverFcn SolveFcn() const override
   { return (HYPRE_PtrToParSolverFcn) HYPRE_ADSSolve; }

   virtual ~HypreADS();
};

/** LOBPCG eigenvalue solver in hypre

    The Locally Optimal Block Preconditioned Conjugate Gradient (LOBPCG)
    eigenvalue solver is designed to find the lowest eigenmodes of the
    generalized eigenvalue problem:
       A x = lambda M x
    where A is symmetric, potentially indefinite and M is symmetric positive
    definite. The eigenvectors are M-orthonormal, meaning that
       x^T M x = 1 and x^T M y = 0,
    if x and y are distinct eigenvectors. The matrix M is optional and is
    assumed to be the identity if left unset.

    The efficiency of LOBPCG relies on the availability of a suitable
    preconditioner for the matrix A. The preconditioner is supplied through the
    SetPreconditioner() method. It should be noted that the operator used with
    the preconditioner need not be A itself.

    For more information regarding LOBPCG see "Block Locally Optimal
    Preconditioned Eigenvalue Xolvers (BLOPEX) in Hypre and PETSc" by
    A. Knyazev, M. Argentati, I. Lashuk, and E. Ovtchinnikov, SISC, 29(5),
    2224-2239, 2007.
*/
class HypreLOBPCG
{
private:
   MPI_Comm comm;
   int myid;
   int numProcs;
   int nev;   // Number of desired eigenmodes
   int seed;  // Random seed used for initial vectors

   HYPRE_BigInt glbSize; // Global number of DoFs in the linear system
   HYPRE_BigInt * part;  // Row partitioning of the linear system

   // Pointer to HYPRE's solver struct
   HYPRE_Solver lobpcg_solver;

   // Interface for matrix storage type
   mv_InterfaceInterpreter interpreter;

   // Interface for setting up and performing matrix-vector products
   HYPRE_MatvecFunctions matvec_fn;

   // Eigenvalues
   Array<real_t> eigenvalues;

   // Forward declaration
   class HypreMultiVector;

   // MultiVector to store eigenvectors
   HypreMultiVector * multi_vec;

   // Empty vectors used to setup the matrices and preconditioner
   HypreParVector * x;

   // An optional operator which projects vectors into a desired subspace
   Operator * subSpaceProj;

   /// Internal class to represent a set of eigenvectors
   class HypreMultiVector
   {
   private:
      // Pointer to hypre's multi-vector object
      mv_MultiVectorPtr mv_ptr;

      // Wrappers for each member of the multivector
      HypreParVector ** hpv;

      // Number of vectors in the multivector
      int nv;

   public:
      HypreMultiVector(int n, HypreParVector & v,
                       mv_InterfaceInterpreter & interpreter);
      ~HypreMultiVector();

      /// Set random values
      void Randomize(HYPRE_Int seed);

      /// Extract a single HypreParVector object
      HypreParVector & GetVector(unsigned int i);

      /// Transfers ownership of data to returned array of vectors
      HypreParVector ** StealVectors();

      operator mv_MultiVectorPtr() const { return mv_ptr; }

      mv_MultiVectorPtr & GetMultiVector() { return mv_ptr; }
   };

   static void    * OperatorMatvecCreate( void *A, void *x );
   static HYPRE_Int OperatorMatvec( void *matvec_data,
                                    HYPRE_Complex alpha,
                                    void *A,
                                    void *x,
                                    HYPRE_Complex beta,
                                    void *y );
   static HYPRE_Int OperatorMatvecDestroy( void *matvec_data );

   static HYPRE_Int PrecondSolve(void *solver,
                                 void *A,
                                 void *b,
                                 void *x);
   static HYPRE_Int PrecondSetup(void *solver,
                                 void *A,
                                 void *b,
                                 void *x);

public:
   HypreLOBPCG(MPI_Comm comm);
   ~HypreLOBPCG();

   void SetTol(real_t tol);
   void SetRelTol(real_t rel_tol);
   void SetMaxIter(int max_iter);
   void SetPrintLevel(int logging);
   void SetNumModes(int num_eigs) { nev = num_eigs; }
   void SetPrecondUsageMode(int pcg_mode);
   void SetRandomSeed(int s) { seed = s; }
   void SetInitialVectors(int num_vecs, HypreParVector ** vecs);

   // The following four methods support general operators
   void SetPreconditioner(Solver & precond);
   void SetOperator(Operator & A);
   void SetMassMatrix(Operator & M);
   void SetSubSpaceProjector(Operator & proj) { subSpaceProj = &proj; }

   /// Solve the eigenproblem
   void Solve();

   /// Collect the converged eigenvalues
   void GetEigenvalues(Array<real_t> & eigenvalues) const;

   /// Extract a single eigenvector
   const HypreParVector & GetEigenvector(unsigned int i) const;

   /// Transfer ownership of the converged eigenvectors
   HypreParVector ** StealEigenvectors() { return multi_vec->StealVectors(); }
};

/** AME eigenvalue solver in hypre

    The Auxiliary space Maxwell Eigensolver (AME) is designed to find
    the lowest eigenmodes of the generalized eigenvalue problem:
       Curl Curl x = lambda M x
    where the Curl Curl operator is discretized using Nedelec finite element
    basis functions. Properties of this discretization are essential to
    eliminating the large null space of the Curl Curl operator.

    This eigensolver relies upon the LOBPCG eigensolver internally. It is also
    expected that the preconditioner supplied to this method will be the
    HypreAMS preconditioner defined above.

    As with LOBPCG, the operator set in the preconditioner need not be the same
    as A. This flexibility may be useful in solving eigenproblems which bare a
    strong resemblance to the Curl Curl problems for which AME is designed.

    Unlike LOBPCG, this eigensolver requires that the mass matrix be set.
    It is possible to circumvent this by passing an identity operator as the
    mass matrix but it seems unlikely that this would be useful so it is not the
    default behavior.
*/
class HypreAME
{
private:
   int myid;
   int numProcs;
   int nev;   // Number of desired eigenmodes
   bool setT;

   // Pointer to HYPRE's AME solver struct
   HYPRE_Solver ame_solver;

   // Pointer to HYPRE's AMS solver struct
   HypreSolver * ams_precond;

   // Eigenvalues
   HYPRE_Real * eigenvalues;

   // MultiVector to store eigenvectors
   HYPRE_ParVector * multi_vec;

   // HypreParVector wrappers to contain eigenvectors
   mutable HypreParVector ** eigenvectors;

   void createDummyVectors() const;

public:
   HypreAME(MPI_Comm comm);
   ~HypreAME();

   void SetTol(real_t tol);
   void SetRelTol(real_t rel_tol);
   void SetMaxIter(int max_iter);
   void SetPrintLevel(int logging);
   void SetNumModes(int num_eigs);

   // The following four methods support operators of type HypreParMatrix.
   void SetPreconditioner(HypreSolver & precond);
   void SetOperator(const HypreParMatrix & A);
   void SetMassMatrix(const HypreParMatrix & M);

   /// Solve the eigenproblem
   void Solve();

   /// Collect the converged eigenvalues
   void GetEigenvalues(Array<real_t> & eigenvalues) const;

   /// Extract a single eigenvector
   const HypreParVector & GetEigenvector(unsigned int i) const;

   /// Transfer ownership of the converged eigenvectors
   HypreParVector ** StealEigenvectors();
};

}

#endif // MFEM_USE_MPI

#endif<|MERGE_RESOLUTION|>--- conflicted
+++ resolved
@@ -70,12 +70,8 @@
    /// After calling Hypre::Init(), hypre will be finalized automatically at
    /// program exit. May be re-initialized after finalize.
    ///
-<<<<<<< HEAD
-   /// Calling HYPRE_Finalize() manually is not compatible with this class.
-=======
    /// Calling HYPRE_Init() or HYPRE_Finalize() manually is only supported for
    /// HYPRE 2.29.0+
->>>>>>> 96a0320f
    static void Init();
 
    /// @brief Configure HYPRE's compute and memory policy.
@@ -134,17 +130,10 @@
       return hypre;
    }
 
-<<<<<<< HEAD
-   enum class State { NONE, INITIALIZED, FINALIZED };
-
-   /// Tracks whether Hypre was initialized or finalized by this class.
-   State state = State::NONE;
-=======
    enum class State { UNINITIALIZED, INITIALIZED };
 
    /// Tracks whether Hypre was initialized or finalized by this class.
    static State state;
->>>>>>> 96a0320f
 };
 
 
