# Copyright (c) 2010-2023, Lawrence Livermore National Security, LLC. Produced
# at the Lawrence Livermore National Laboratory. All Rights reserved. See files
# LICENSE and NOTICE for details. LLNL-CODE-806117.
#
# This file is part of the MFEM library. For more information and source code
# availability visit https://mfem.org.
#
# MFEM is free software; you can redistribute it and/or modify it under the
# terms of the BSD-3 license. We welcome feedback and contributions, see file
# CONTRIBUTING.md for details.

# Use the MFEM build directory
MFEM_DIR ?= ../..
MFEM_BUILD_DIR ?= ../..
SRC = $(if $(MFEM_DIR:../..=),$(MFEM_DIR)/miniapps/tools/,)
CONFIG_MK = $(MFEM_BUILD_DIR)/config/config.mk
# Use the MFEM install directory
# MFEM_INSTALL_DIR = ../../mfem
# CONFIG_MK = $(MFEM_INSTALL_DIR)/share/mfem/config.mk

# Include defaults.mk to get XLINKER
DEFAULTS_MK = $(MFEM_DIR)/config/defaults.mk
include $(DEFAULTS_MK)

MFEM_LIB_FILE = mfem_is_not_built
-include $(CONFIG_MK)

SEQ_MINIAPPS = display-basis load-dc convert-dc get-values lor-transfer \
	check-tmop-metric tmop-metric-magnitude

<<<<<<< HEAD
PAR_MINIAPPS = nodal_transfer plor-transfer
=======
PAR_MINIAPPS = nodal-transfer plor-transfer
>>>>>>> f18c31f9

ifeq ($(MFEM_USE_MPI),NO)
   MINIAPPS = $(SEQ_MINIAPPS)
else
   MINIAPPS = $(PAR_MINIAPPS) $(SEQ_MINIAPPS)
endif

.SUFFIXES:
.SUFFIXES: .o .cpp .mk
.PHONY: all lib-common clean clean-build clean-exec
.PRECIOUS: %.o

COMMON_LIB = -L$(MFEM_BUILD_DIR)/miniapps/common -lmfem-common

# If MFEM_SHARED is set, add the ../common rpath
COMMON_LIB += $(if $(MFEM_SHARED:YES=),,\
   $(if $(MFEM_USE_CUDA:YES=),$(CXX_XLINKER),$(CUDA_XLINKER))-rpath,$(abspath\
   $(MFEM_BUILD_DIR)/miniapps/common))

all: $(MINIAPPS)

# Remove built-in rules
%: %.cpp
%.o: %.cpp

# Replace the default implicit rule for *.cpp files
%: $(SRC)%.cpp $(MFEM_LIB_FILE) $(CONFIG_MK)
	$(MFEM_CXX) $(MFEM_FLAGS) $< -o $@ $(MFEM_LIBS)

# Tools that depend on lib-common
display-basis: %: $(SRC)%.cpp $(MFEM_LIB_FILE) $(CONFIG_MK) | lib-common
	$(MFEM_CXX) $(MFEM_FLAGS) -c $(<)
	$(MFEM_CXX) $(MFEM_LINK_FLAGS) -o $@ $@.o $(COMMON_LIB) $(MFEM_LIBS)

tmop-metric-magnitude: %: $(SRC)%.cpp $(MFEM_LIB_FILE) $(CONFIG_MK) | lib-common
	$(MFEM_CXX) $(MFEM_FLAGS) -c $(<)
	$(MFEM_CXX) $(MFEM_LINK_FLAGS) -o $@ $@.o $(COMMON_LIB) $(MFEM_LIBS)

# Rule for building lib-common
lib-common:
	$(MAKE) -C $(MFEM_BUILD_DIR)/miniapps/common

MFEM_TESTS = MINIAPPS
include $(MFEM_TEST_MK)

# Testing: Parallel vs. serial runs
RUN_MPI = $(MFEM_MPIEXEC) $(MFEM_MPIEXEC_NP) $(MFEM_MPI_NP)
%-test-par: %
	@$(call mfem-test,$<, $(RUN_MPI), Tools miniapp)
%-test-seq: %
	@$(call mfem-test,$<,, Tools miniapp)

# Testing: Specific execution options
# Do not test: display-basis, load-dc, convert-dc, get-values, lor-transfer, plor-transfer
NO_TEST_APPS = display-basis load-dc convert-dc get-values lor-transfer \
	plor-transfer check-tmop-metric tmop-metric-magnitude
$(foreach app,$(NO_TEST_APPS),$(app)-test-seq $(app)-test-par):
	@true

# Testing: "test" target and mfem-test* variables are defined in config/test.mk

# Generate an error message if the MFEM library is not built and exit
$(MFEM_LIB_FILE):
	$(error The MFEM library is not built)

clean: clean-build clean-exec

clean-build:
	rm -f *.o *~ $(SEQ_MINIAPPS) $(PAR_MINIAPPS)
	rm -rf *.dSYM *.TVD.*breakpoints

clean-exec:
<<<<<<< HEAD
	@rm -rf mesh_* grid_func_*
=======
	@rm -rf mesh_* gridfunc_*
>>>>>>> f18c31f9
	@true<|MERGE_RESOLUTION|>--- conflicted
+++ resolved
@@ -28,11 +28,7 @@
 SEQ_MINIAPPS = display-basis load-dc convert-dc get-values lor-transfer \
 	check-tmop-metric tmop-metric-magnitude
 
-<<<<<<< HEAD
-PAR_MINIAPPS = nodal_transfer plor-transfer
-=======
 PAR_MINIAPPS = nodal-transfer plor-transfer
->>>>>>> f18c31f9
 
 ifeq ($(MFEM_USE_MPI),NO)
    MINIAPPS = $(SEQ_MINIAPPS)
@@ -105,9 +101,5 @@
 	rm -rf *.dSYM *.TVD.*breakpoints
 
 clean-exec:
-<<<<<<< HEAD
-	@rm -rf mesh_* grid_func_*
-=======
 	@rm -rf mesh_* gridfunc_*
->>>>>>> f18c31f9
 	@true