--- conflicted
+++ resolved
@@ -778,12 +778,9 @@
 }
 
 const GeometricFactors* Mesh::GetGeometricFactors(const IntegrationRule& ir,
-                                                  const int flags,
-<<<<<<< HEAD
-                                                  mfem::DofToQuad::Mode mode)
-=======
+                                                  const int flags,,
+                                                  mfem::DofToQuad::Mode mode,
                                                   MemoryType d_mt)
->>>>>>> b467c702
 {
    for (int i = 0; i < geom_factors.Size(); i++)
    {
@@ -795,12 +792,7 @@
    }
 
    this->EnsureNodes();
-<<<<<<< HEAD
-   GeometricFactors *gf = new GeometricFactors(this, ir, flags, mode);
-=======
-
-   GeometricFactors *gf = new GeometricFactors(this, ir, flags, d_mt);
->>>>>>> b467c702
+   GeometricFactors *gf = new GeometricFactors(this, ir, flags, mode, d_mt);
    geom_factors.Append(gf);
    return gf;
 }
@@ -10815,11 +10807,8 @@
 
 
 GeometricFactors::GeometricFactors(const Mesh *mesh, const IntegrationRule &ir,
-<<<<<<< HEAD
-                                   int flags, DofToQuad::Mode mode)
-=======
-                                   int flags, MemoryType d_mt)
->>>>>>> b467c702
+                                   int flags, DofToQuad::Mode mode,
+                                   MemoryType d_mt)
 {
    this->mesh = mesh;
    IntRule = &ir;
