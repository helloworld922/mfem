// Copyright (c) 2010-2020, Lawrence Livermore National Security, LLC. Produced
// at the Lawrence Livermore National Laboratory. All Rights reserved. See files
// LICENSE and NOTICE for details. LLNL-CODE-806117.
//
// This file is part of the MFEM library. For more information and source code
// availability visit https://mfem.org.
//
// MFEM is free software; you can redistribute it and/or modify it under the
// terms of the BSD-3 license. We welcome feedback and contributions, see file
// CONTRIBUTING.md for details.

#ifndef MFEM_CONFIG_HEADER
#define MFEM_CONFIG_HEADER

// MFEM version: integer of the form: (major*100 + minor)*100 + patch.
// #define MFEM_VERSION @MFEM_VERSION@

// MFEM version string of the form "3.3" or "3.3.1".
// #define MFEM_VERSION_STRING "@MFEM_VERSION_STRING@"

// MFEM version type, see the MFEM_VERSION_TYPE_* constants below.
#define MFEM_VERSION_TYPE ((MFEM_VERSION)%2)

// MFEM version type constants.
#define MFEM_VERSION_TYPE_RELEASE 0
#define MFEM_VERSION_TYPE_DEVELOPMENT 1

// Separate MFEM version numbers for major, minor, and patch.
#define MFEM_VERSION_MAJOR ((MFEM_VERSION)/10000)
#define MFEM_VERSION_MINOR (((MFEM_VERSION)/100)%100)
#define MFEM_VERSION_PATCH ((MFEM_VERSION)%100)

// The absolute path of the MFEM source prefix
// #define MFEM_SOURCE_DIR "@MFEM_SOURCE_DIR@"

// The absolute path of the MFEM installation prefix
// #define MFEM_INSTALL_DIR "@MFEM_INSTALL_DIR@"

// Description of the git commit used to build MFEM.
// #define MFEM_GIT_STRING "@MFEM_GIT_STRING@"

// Build the parallel MFEM library.
// Requires an MPI compiler, and the libraries HYPRE and METIS.
// #define MFEM_USE_MPI

// Enable debug checks in MFEM.
// #define MFEM_DEBUG

// Throw an exception on errors.
// #define MFEM_USE_EXCEPTIONS

// Enable zlib in MFEM.
// #define MFEM_USE_ZLIB

// Enable backtraces for mfem_error through libunwind.
// #define MFEM_USE_LIBUNWIND

// Enable MFEM features that use the METIS library (parallel MFEM).
// #define MFEM_USE_METIS

// Enable this option if linking with METIS version 5 (parallel MFEM).
// #define MFEM_USE_METIS_5

// Use LAPACK routines for various dense linear algebra operations.
// #define MFEM_USE_LAPACK

// Use thread-safe implementation. This comes at the cost of extra memory
// allocation and de-allocation.
// #define MFEM_THREAD_SAFE

// Enable the OpenMP backend.
// #define MFEM_USE_OPENMP

// [Deprecated] Enable experimental OpenMP support. Requires MFEM_THREAD_SAFE.
// #define MFEM_USE_LEGACY_OPENMP

// Internal MFEM option: enable group/batch allocation for some small objects.
// #define MFEM_USE_MEMALLOC

// Which library functions to use in class StopWatch for measuring time.
// For a list of the available options, see INSTALL.
// If not defined, an option is selected automatically.
// #define MFEM_TIMER_TYPE @MFEM_TIMER_TYPE@

// Enable MFEM functionality based on the SUNDIALS libraries.
// #define MFEM_USE_SUNDIALS

// Enable MFEM functionality based on the Mesquite library.
// #define MFEM_USE_MESQUITE

// Enable MFEM functionality based on the SuiteSparse library.
// #define MFEM_USE_SUITESPARSE

// Enable MFEM functionality based on the SuperLU library.
// #define MFEM_USE_SUPERLU

// Enable MFEM functionality based on the STRUMPACK library.
// #define MFEM_USE_STRUMPACK

// Enable MFEM features based on the Ginkgo library
// #define MFEM_USE_GINKGO

// Enable secure socket streams based on the GNUTLS library.
// #define MFEM_USE_GNUTLS

// Enable Sidre support
// #define MFEM_USE_SIDRE

// Enable the use of SIMD in the high performance templated classes
// #define MFEM_USE_SIMD

// Enable Conduit support
// #define MFEM_USE_CONDUIT

// Enable functionality based on the NetCDF library (reading CUBIT files)
// #define MFEM_USE_NETCDF

// Enable functionality based on the PETSc library
// #define MFEM_USE_PETSC

// Enable functionality based on the SLEPc library
// #define MFEM_USE_SLEPC

// Enable functionality based on the MPFR library.
// #define MFEM_USE_MPFR

// Enable MFEM functionality based on the PUMI library
// #define MFEM_USE_PUMI

<<<<<<< HEAD
// Enable Moonolith-based general interpolation between different finite element spaces.
// #define MFEM_USE_MOONOLITH

// Windows specific options
#ifdef _WIN32
// Macro needed to get defines like M_PI from <cmath>. (Visual Studio C++ only?)
#define _USE_MATH_DEFINES
#endif
=======
// Enable MFEM functionality based on the HIOP library.
// #define MFEM_USE_HIOP

// Enable MFEM functionality based on the GSLIB library
// #define MFEM_USE_GSLIB

// Build the NVIDIA GPU/CUDA-enabled version of the MFEM library.
// Requires a CUDA compiler (nvcc).
// #define MFEM_USE_CUDA

// Build the AMD GPU/HIP-enabled version of the MFEM library.
// Requires a HIP compiler (hipcc).
// #define MFEM_USE_HIP

// Enable functionality based on the RAJA library.
// #define MFEM_USE_RAJA

// Enable functionality based on the OCCA library.
// #define MFEM_USE_OCCA

// Enable functionality based on the libCEED library.
// #define MFEM_USE_CEED

// Enable functionality based on the Umpire library.
// #define MFEM_USE_UMPIRE

// Enable IO functionality based on the ADIOS2 library.
// #define MFEM_USE_ADIOS2
>>>>>>> ef0c14eb

// Version of HYPRE used for building MFEM.
// #define MFEM_HYPRE_VERSION @MFEM_HYPRE_VERSION@

// Macro defined when PUMI is built with support for the Simmetrix SimModSuite
// library.
// #define MFEM_USE_SIMMETRIX

// Enable interface to the MKL CPardiso library.
// #define MFEM_USE_MKL_CPARDISO

#endif // MFEM_CONFIG_HEADER<|MERGE_RESOLUTION|>--- conflicted
+++ resolved
@@ -127,16 +127,9 @@
 // Enable MFEM functionality based on the PUMI library
 // #define MFEM_USE_PUMI
 
-<<<<<<< HEAD
 // Enable Moonolith-based general interpolation between different finite element spaces.
 // #define MFEM_USE_MOONOLITH
 
-// Windows specific options
-#ifdef _WIN32
-// Macro needed to get defines like M_PI from <cmath>. (Visual Studio C++ only?)
-#define _USE_MATH_DEFINES
-#endif
-=======
 // Enable MFEM functionality based on the HIOP library.
 // #define MFEM_USE_HIOP
 
@@ -165,7 +158,6 @@
 
 // Enable IO functionality based on the ADIOS2 library.
 // #define MFEM_USE_ADIOS2
->>>>>>> ef0c14eb
 
 // Version of HYPRE used for building MFEM.
 // #define MFEM_HYPRE_VERSION @MFEM_HYPRE_VERSION@
