// Copyright (c) 2010-2021, Lawrence Livermore National Security, LLC. Produced
// at the Lawrence Livermore National Laboratory. All Rights reserved. See files
// LICENSE and NOTICE for details. LLNL-CODE-806117.
//
// This file is part of the MFEM library. For more information and source code
// availability visit https://mfem.org.
//
// MFEM is free software; you can redistribute it and/or modify it under the
// terms of the BSD-3 license. We welcome feedback and contributions, see file
// CONTRIBUTING.md for details.

#ifndef MFEM_RESTRICTION
#define MFEM_RESTRICTION

#include "../linalg/operator.hpp"
#include "../mesh/mesh.hpp"

namespace mfem
{

class FiniteElementSpace;
enum class ElementDofOrdering;

/// Operator that converts FiniteElementSpace L-vectors to E-vectors.
/** Objects of this type are typically created and owned by FiniteElementSpace
    objects, see FiniteElementSpace::GetElementRestriction(). */
class ElementRestriction : public Operator
{
private:
   /** This number defines the maximum number of elements any dof can belong to
       for the FillSparseMatrix method. */
   static const int MaxNbNbr = 16;

protected:
   const FiniteElementSpace &fes;
   const int ne;
   const int vdim;
   const bool byvdim;
   const int ndofs;
   const int dof;
   const int nedofs;
   Array<int> offsets;
   Array<int> indices;
   Array<int> gatherMap;

public:
   ElementRestriction(const FiniteElementSpace&, ElementDofOrdering);
   void Mult(const Vector &x, Vector &y) const;
   void MultTranspose(const Vector &x, Vector &y) const;

   /// Compute Mult without applying signs based on DOF orientations.
   void MultUnsigned(const Vector &x, Vector &y) const;
   /// Compute MultTranspose without applying signs based on DOF orientations.
   void MultTransposeUnsigned(const Vector &x, Vector &y) const;

   /// Compute MultTranspose by setting (rather than adding) element
   /// contributions; this is a left inverse of the Mult() operation
   void MultLeftInverse(const Vector &x, Vector &y) const;

   /// @brief Fills the E-vector y with `boolean` values 0.0 and 1.0 such that each
   /// each entry of the L-vector is uniquely represented in `y`.
   /** This means, the sum of the E-vector `y` is equal to the sum of the
       corresponding L-vector filled with ones. The boolean mask is required to
       emulate SetSubVector and its transpose on GPUs. This method is running on
       the host, since the `processed` array requires a large shared memory. */
   void BooleanMask(Vector& y) const;

   /// Fill a Sparse Matrix with Element Matrices.
   void FillSparseMatrix(const Vector &mat_ea, SparseMatrix &mat) const;

   /** Fill the I array of SparseMatrix corresponding to the sparsity pattern
       given by this ElementRestriction. */
   int FillI(SparseMatrix &mat) const;
   /** Fill the J and Data arrays of SparseMatrix corresponding to the sparsity
       pattern given by this ElementRestriction, and the values of ea_data. */
   void FillJAndData(const Vector &ea_data, SparseMatrix &mat) const;
};

/// Operator that converts L2 FiniteElementSpace L-vectors to E-vectors.
/** Objects of this type are typically created and owned by FiniteElementSpace
    objects, see FiniteElementSpace::GetElementRestriction(). L-vectors
    corresponding to grid functions in L2 finite element spaces differ from
    E-vectors only in the ordering of the degrees of freedom. */
class L2ElementRestriction : public Operator
{
   const int ne;
   const int vdim;
   const bool byvdim;
   const int ndof;
   const int ndofs;
public:
   L2ElementRestriction(const FiniteElementSpace&);
   void Mult(const Vector &x, Vector &y) const;
   void MultTranspose(const Vector &x, Vector &y) const;
   /** Fill the I array of SparseMatrix corresponding to the sparsity pattern
       given by this ElementRestriction. */
   void FillI(SparseMatrix &mat) const;
   /** Fill the J and Data arrays of SparseMatrix corresponding to the sparsity
       pattern given by this L2FaceRestriction, and the values of ea_data. */
   void FillJAndData(const Vector &ea_data, SparseMatrix &mat) const;
};

<<<<<<< HEAD
/// Operator that extracts Face degrees of freedom for H1 spaces.
=======
/** An enum type to specify if only e1 value is requested (SingleValued) or both
    e1 and e2 (DoubleValued). */
enum class L2FaceValues : bool {SingleValued, DoubleValued};

/** @brief Base class for operators that extracts Face degrees of freedom.

    In order to compute quantities on the faces of a mesh, it is often useful to
    extract the degrees of freedom on the faces of the elements. This class
    provides an interface for such operations.

    If the FiniteElementSpace is ordered by Ordering::byVDIM, then the expected
    format for the L-vector is (vdim x ndofs), otherwise if Ordering::byNODES
    the expected format is (ndofs x vdim), where ndofs is the total number of
    degrees of freedom.
    Since FiniteElementSpace can either be continuous or discontinuous, the
    degrees of freedom on a face can either be single valued or double valued,
    this is what we refer to as the multiplicity and is represented by the
    L2FaceValues enum type.
    The format of the output face E-vector of degrees of freedom is
    (face_dofs x vdim x multiplicity x nfaces), where face_dofs is the number of
    degrees of freedom on each face, and nfaces the number of faces of the
    requested FaceType (see FiniteElementSpace::GetNFbyType).

    @note Objects of this type are typically created and owned by
    FiniteElementSpace objects, see FiniteElementSpace::GetFaceRestriction(). */
class FaceRestriction : public Operator
{
public:
   FaceRestriction(): Operator() { }

   FaceRestriction(int h, int w): Operator(h, w) { }

   virtual ~FaceRestriction() { }

   /** @brief Extract the face degrees of freedom from @a x into @a y.

       @param[in]  x The L-vector of degrees of freedom.
       @param[out] y The degrees of freedom on the face, corresponding to a face
                     E-vector.
   */
   void Mult(const Vector &x, Vector &y) const override = 0;

   /** @brief Add the face degrees of freedom @a x to the element degrees of
       freedom @a y.

       @param[in]     x The face degrees of freedom on the face.
       @param[in,out] y The L-vector of degrees of freedom to which we add the
                        face degrees of freedom.
   */
   virtual void AddMultTranspose(const Vector &x, Vector &y) const = 0;

   /** @brief Set the face degrees of freedom in the element degrees of freedom
       @a y to the values given in @a x.

       @param[in]     x The face degrees of freedom on the face.
       @param[in,out] y The L-vector of degrees of freedom to which we add the
                        face degrees of freedom.
   */
   void MultTranspose(const Vector &x, Vector &y) const override
   {
      y = 0.0;
      AddMultTranspose(x, y);
   }
};

/// Operator that extracts Face degrees of freedom for H1 FiniteElementSpaces.
>>>>>>> 12c7976b
/** Objects of this type are typically created and owned by FiniteElementSpace
    objects, see FiniteElementSpace::GetFaceRestriction(). */
class H1FaceRestriction : public FaceRestriction
{
protected:
   const FiniteElementSpace &fes;
   const int nf; // Number of faces of the requested type
   const int vdim;
   const bool byvdim;
   const int ndofs; // Total number of dofs
   const int dof; // Number of dofs on each face
   const int elem_dofs; // Number of dofs in each element
   const int nfdofs; // Total number of face E-vector dofs
   Array<int> scatter_indices; // Scattering indices for element 1 on each face
   Array<int> offsets; // offsets for the gathering indices of each dof
   Array<int> gather_indices; // gathering indices for each dof

   /** @brief Initialize an H1FaceRestriction.

       @param[in] fes      The FiniteElementSpace on which this operates
       @param[in] type     Request internal or boundary faces dofs */
   H1FaceRestriction(const FiniteElementSpace& fes,
                     const FaceType type);

public:
<<<<<<< HEAD
   /** @brief Construct an H1FaceRestriction.

       @param[in] fes      The FiniteElementSpace on which this operates
       @param[in] ordering Request a specific element ordering
       @param[in] type     Request internal or boundary faces dofs */
=======
   /** @brief Constructor for a H1FaceRestriction.

       @param[in] fes The FiniteElementSpace on which this H1FaceRestriction
                      operates.
       @param[in] ordering The requested output ordering of the
                           H1FaceRestriction, either Native or Lexicographic.
       @param[in] type The requested type of faces on which this operator
                       extracts the degrees of freedom, either Interior or
                       Boundary.
   */
>>>>>>> 12c7976b
   H1FaceRestriction(const FiniteElementSpace& fes,
                     const ElementDofOrdering ordering,
                     const FaceType type);

<<<<<<< HEAD
   /** @brief Scatter the degrees of freedom, i.e. goes from L-Vector to
       face E-Vector.

       @param[in]  x The L-vector degrees of freedom.
       @param[out] y The face E-Vector degrees of freedom with the given format:
                     face_dofs x vdim x nf
                     where nf is the number of interior or boundary faces
                     requested by @a type in the constructor.
                     The face_dofs are ordered according to the given
                     ElementDofOrdering. */
   void Mult(const Vector &x, Vector &y) const override;

   /** @brief Gather the degrees of freedom, i.e. goes from face E-Vector to
       L-Vector.

       @param[in]  x The face E-Vector degrees of freedom with the given format:
                     face_dofs x vdim x nf
                     where nf is the number of interior or boundary faces
                     requested by @a type in the constructor.
                     The face_dofs should be ordered according to the given
                     ElementDofOrdering
       @param[out] y The L-vector degrees of freedom. */
   void MultTranspose(const Vector &x, Vector &y) const override;

protected:
   /** @brief Compute the scatter indices: L-vector to E-vector, and the offsets
       for the gathering: E-vector to L-vector. 

       @param[in] ordering Request a specific element ordering.
       @param[in] type     Request internal or boundary faces dofs.
   */
   void ComputeScatterIndicesAndOffsets(const ElementDofOrdering ordering,
                                        const FaceType type);

   /** @brief Compute the gather indices: E-vector to L-vector.

       Note: Requires the gather offsets to be computed.

       @param[in] ordering Request a specific element ordering.
       @param[in] type     Request internal or boundary faces dofs.
   */
   void ComputeGatherIndices(const ElementDofOrdering ordering,
                             const FaceType type);

   mutable Array<int> face_map; // Used in the computation of GetFaceDofs

   /** @brief Set the scattering indices of elem1, and increment the offsets for
       the face described by the info.

       @param[in] info The face information of the current face.
       @param[in] face_index The interior/boundary face index.
    */
   void SetFaceDofsScatterIndices(const Mesh::FaceInformation &info,
                                  const int face_index,
                                  const ElementDofOrdering ordering);

   /** @brief Set the gathering indices of elem1 for the interior face described
       by the info.

       @param[in] info The face information of the current face.
       @param[in] face_index The interior/boundary face index.
    */
   void SetFaceDofsGatherIndices(const Mesh::FaceInformation &info,
                                 const int face_index,
                                 const ElementDofOrdering ordering);
};

/// Operator that extracts Face degrees of freedom for L2 spaces.
=======
   /** @brief Extract the face degrees of freedom from @a x into @a y.

       @param[in]  x The L-vector of degrees of freedom.
       @param[out] y The degrees of freedom on the face, corresponding to a face
                     E-vector.
   */
   void Mult(const Vector &x, Vector &y) const override;

   /** @brief Add the face degrees of freedom @a x to the element degrees of
       freedom @a y.

       @param[in]     x The face degrees of freedom on the face.
       @param[in,out] y The L-vector of degrees of freedom to which we add the
                        face degrees of freedom.
   */
   void AddMultTranspose(const Vector &x, Vector &y) const override;
};

/// Operator that extracts Face degrees of freedom on L2 FiniteElementSpaces.
>>>>>>> 12c7976b
/** Objects of this type are typically created and owned by FiniteElementSpace
    objects, see FiniteElementSpace::GetFaceRestriction(). */
class L2FaceRestriction : public FaceRestriction
{
protected:
   const FiniteElementSpace &fes;
   const int nf; // Number of faces of the requested type
   const int ne; // Number of elements
   const int vdim; // vdim
   const bool byvdim;
   const int ndofs; // Total number of dofs
   const int dof; // Number of dofs on each face
   const int elem_dofs; // Number of dofs in each element
   const FaceType type;
   const L2FaceValues m;
   const int nfdofs; // Total number of dofs on the faces
   Array<int> scatter_indices1; // Scattering indices for element 1 on each face
   Array<int> scatter_indices2; // Scattering indices for element 2 on each face
   Array<int> offsets; // offsets for the gathering indices of each dof
   Array<int> gather_indices; // gathering indices for each dof

   L2FaceRestriction(const FiniteElementSpace&,
                     const FaceType,
                     const L2FaceValues m = L2FaceValues::DoubleValued);

public:
<<<<<<< HEAD
   /** @brief Constructs an L2FaceRestriction.

       @param[in] fes      The FiniteElementSpace on which this operates
       @param[in] ordering Request a specific ordering
       @param[in] type     Request internal or boundary faces dofs
       @param[in] m        Request the face dofs for elem1, or both elem1 and
                           elem2 */
   L2FaceRestriction(const FiniteElementSpace& fes,
                     const ElementDofOrdering ordering,
                     const FaceType type,
                     const L2FaceValues m = L2FaceValues::DoubleValued);

   /** @brief Scatter the degrees of freedom, i.e. goes from L-Vector to
       face E-Vector.

       @param[in]  x The L-vector degrees of freedom.
       @param[out] y The face E-Vector degrees of freedom with the given format:
                     if L2FacesValues::DoubleValued (face_dofs x vdim x 2 x nf)
                     if L2FacesValues::SingleValued (face_dofs x vdim x nf)
                     where nf is the number of interior or boundary faces
                     requested by @a type in the constructor.
                     The face_dofs are ordered according to the given
                     ElementDofOrdering. */
   void Mult(const Vector &x, Vector &y) const override;

   /** @brief Gather the degrees of freedom, i.e. goes from face E-Vector to
       L-Vector.

       @param[in]  x The face E-Vector degrees of freedom with the given format:
                     if L2FacesValues::DoubleValued (face_dofs x vdim x 2 x nf)
                     if L2FacesValues::SingleValued (face_dofs x vdim x nf)
                     where nf is the number of interior or boundary faces
                     requested by @a type in the constructor.
                     The face_dofs should be ordered according to the given
                     ElementDofOrdering
       @param[out] y The L-vector degrees of freedom. */
   void MultTranspose(const Vector &x, Vector &y) const override;

   /** @brief Fill the I array of SparseMatrix corresponding to the sparsity
       pattern given by this L2FaceRestriction.

       @param[in,out] mat The sparse matrix for which we want to initialize the
                          row offsets.
       @param[in] keep_nbr_block When set to true the SparseMatrix will
                                 include the rows (in addition to the columns)
                                 corresponding to face-neighbor dofs. The
                                 default behavior is to disregard those rows. */
   virtual void FillI(SparseMatrix &mat, const bool keep_nbr_block = false) const;

   /** @brief Fill the J and Data arrays of the SparseMatrix corresponding to
       the sparsity pattern given by this L2FaceRestriction, and the values of
       fea_data.

       @param[in] fea_data The dense matrices representing the local operators
                           on each face. The format is:
                           face_dofs x face_dofs x 2 x nf
                           On each face the first local matrix corresponds to
                           the contribution of elem1 on elem2, and the second to
                           the contribution of elem2 on elem1.
       @param[in,out] mat The sparse matrix that is getting filled.
       @param[in] keep_nbr_block When set to true the SparseMatrix will
                                 include the rows (in addition to the columns)
                                 corresponding to face-neighbor dofs. The
                                 default behavior is to disregard those rows. */
   virtual void FillJAndData(const Vector &fea_data,
                             SparseMatrix &mat,
                             const bool keep_nbr_block = false) const;

   /** @brief This methods adds the DG face matrices to the element matrices.

       @param[in] fea_data The dense matrices representing the local operators
                           on each face. The format is:
                           face_dofs x face_dofs x 2 x nf
                           On each face the first and second local matrices
                           correspond to the contributions of elem1 and elem2 on
                           themselves respectively.
       @param[in,out] ea_data The dense matrices representing the element local
                              contributions for each element to which will be
                              added the face contributions.
                              The format is: dofs x dofs x ne, where dofs is the
                              number of dofs per element and ne the number of
                              elements. */
   virtual void AddFaceMatricesToElementMatrices(const Vector &fea_data,
                                                 Vector &ea_data) const;

private:
   /** @brief Compute the scatter indices: L-vector to E-vector, and the offsets
       for the gathering: E-vector to L-vector. 

       @param[in] ordering Request a specific element ordering.
       @param[in] type     Request internal or boundary faces dofs.
   */
   void ComputeScatterIndicesAndOffsets(const ElementDofOrdering ordering,
                                        const FaceType type);

   /** @brief Compute the gather indices: E-vector to L-vector.

       Note: Requires the gather offsets to be computed.

       @param[in] ordering Request a specific element ordering.
       @param[in] type     Request internal or boundary faces dofs.
   */
   void ComputeGatherIndices(const ElementDofOrdering ordering,
                             const FaceType type);

protected:
   mutable Array<int> face_map; // Used in the computation of GetFaceDofs

   /** @brief Set the scattering indices of elem1, and increment the offsets for
       the face described by the info.

       @param[in] info The face information of the current face.
       @param[in] face_index The interior/boundary face index.
    */
   void SetFaceDofsScatterIndices1(const Mesh::FaceInformation &info,
                                   const int face_index);

   /** @brief Set the scattering indices of elem2, and increment the offsets for
       the face described by the info.

       @param[in] info The face information of the current face.
       @param[in] face_index The interior/boundary face index.
    */
   void SetFaceDofsScatterIndices2(const Mesh::FaceInformation &info,
                                   const int face_index);

   /** @brief Permute and set the scattering indices of elem2, and increment the
       offsets for the face described by the info. The permutation orders the
       dofs of elem2 as the ones of elem1.

       @param[in] info The face information of the current face.
       @param[in] face_index The interior/boundary face index.
    */
   void PermuteAndSetFaceDofsScatterIndices2(const Mesh::FaceInformation &info,
                                             const int face_index);

   /** @brief Set the scattering indices of elem2 for the shared face described
       by the info.

      Note: This method uses a trick to differentiate dof location inter/shared,
      the gid index is shifted by ndofs for shared dofs.

       @param[in] info The face information of the current face.
       @param[in] face_index The interior/boundary face index.
    */
   void SetSharedFaceDofsScatterIndices2(const Mesh::FaceInformation &info,
                                         const int face_index);

   /** @brief Permute and set the scattering indices of elem2 for the shared
       face described by the info. The permutation orders the dofs of elem2 as
       the ones of elem1.

       @param[in] info The face information of the current face.
       @param[in] face_index The interior/boundary face index.
    */
   void PermuteAndSetSharedFaceDofsScatterIndices2(
      const Mesh::FaceInformation &info,
      const int face_index);

   /** @brief Set the scattering indices of elem2 for the boundary face
       described by the info.

       @param[in] info The face information of the current face.
       @param[in] face_index The interior/boundary face index.
    */
   void SetBoundaryDofsScatterIndices2(const Mesh::FaceInformation &info,
                                       const int face_index);

   /** @brief Set the gathering indices of elem1 for the interior face described
       by the info.

       Note: This function modifies the offsets.

       @param[in] info The face information of the current face.
       @param[in] face_index The interior/boundary face index.
    */
   void SetFaceDofsGatherIndices1(const Mesh::FaceInformation &info,
                                  const int face_index);

   /** @brief Set the gathering indices of elem2 for the interior face described
       by the info.

       Note: This function modifies the offsets.

       @param[in] info The face information of the current face.
       @param[in] face_index The interior/boundary face index.
    */
   void SetFaceDofsGatherIndices2(const Mesh::FaceInformation &info,
                                  const int face_index);

   /** @brief Permute and set the gathering indices of elem2 for the interior
       face described by the info. The permutation orders the dofs of elem2 as
       the ones of elem1.

       Note: This function modifies the offsets.

       @param[in] info The face information of the current face.
       @param[in] face_index The interior/boundary face index.
    */
   void PermuteAndSetFaceDofsGatherIndices2(const Mesh::FaceInformation &info,
                                            const int face_index);
=======
   L2FaceRestriction(const FiniteElementSpace&,
                     const ElementDofOrdering,
                     const FaceType,
                     const L2FaceValues m = L2FaceValues::DoubleValued);

   /** @brief Extract the face degrees of freedom from @a x into @a y.

       @param[in]  x The L-vector of degrees of freedom.
       @param[out] y The degrees of freedom on the face, corresponding to a face
                     E-vector.
   */
   void Mult(const Vector &x, Vector &y) const override;

   /** @brief Add the face degrees of freedom @a x to the element degrees of
       freedom @a y.

       @param[in]     x The face degrees of freedom on the face.
       @param[in,out] y The L-vector of degrees of freedom to which we add the
                        face degrees of freedom.
   */
   void AddMultTranspose(const Vector &x, Vector &y) const override;

   /** Fill the I array of SparseMatrix corresponding to the sparsity pattern
       given by this L2FaceRestriction. */
   virtual void FillI(SparseMatrix &mat, const bool keep_nbr_block = false) const;

   /** Fill the J and Data arrays of SparseMatrix corresponding to the sparsity
       pattern given by this L2FaceRestriction, and the values of ea_data. */
   virtual void FillJAndData(const Vector &ea_data,
                             SparseMatrix &mat,
                             const bool keep_nbr_block = false) const;

   /// This methods adds the DG face matrices to the element matrices.
   void AddFaceMatricesToElementMatrices(Vector &fea_data,
                                         Vector &ea_data) const;
>>>>>>> 12c7976b
};

/** @brief Operator that extracts face degrees of freedom for L2 non-conforming
    spaces.

    In order to support face restrictions on non-conforming meshes, this
    operator interpolates master (coarse) face degrees of freedom onto the
    slave (fine) face. This allows face integrators to treat non-conforming
    faces just as regular conforming faces. */
class NCL2FaceRestriction : public L2FaceRestriction
{
protected:
   NCL2FaceRestriction(const FiniteElementSpace&,
                       const FaceType,
                       const L2FaceValues m = L2FaceValues::DoubleValued);

public:
   /** @brief Constructs an NCL2FaceRestriction, this is a specialization of a
       L2FaceRestriction for non-conforming meshes.

       @param[in] fes      The FiniteElementSpace on which this operates
       @param[in] ordering Request a specific ordering
       @param[in] type     Request internal or boundary faces dofs
       @param[in] m        Request the face dofs for elem1, or both elem1 and
                           elem2 */
   NCL2FaceRestriction(const FiniteElementSpace& fes,
                       const ElementDofOrdering ordering,
                       const FaceType type,
                       const L2FaceValues m = L2FaceValues::DoubleValued);

   /** @brief Scatter the degrees of freedom, i.e. goes from L-Vector to
       face E-Vector.

       @param[in]  x The L-vector degrees of freedom.
       @param[out] y The face E-Vector degrees of freedom with the given format:
                     if L2FacesValues::DoubleValued (face_dofs x vdim x 2 x nf),
                     if L2FacesValues::SingleValued (face_dofs x vdim x nf),
                     where nf is the number of interior or boundary faces
                     requested by @a type in the constructor.
                     The face_dofs are ordered according to the given
                     ElementDofOrdering. */
   void Mult(const Vector &x, Vector &y) const override;

   /** @brief Gather the degrees of freedom, i.e. goes from face E-Vector to
       L-Vector.

       @param[in]  x The face E-Vector degrees of freedom with the given format:
                     if L2FacesValues::DoubleValued (face_dofs x vdim x 2 x nf),
                     if L2FacesValues::SingleValued (face_dofs x vdim x nf),
                     where nf is the number of interior or boundary faces
                     requested by @a type in the constructor.
                     The face_dofs should be ordered according to the given
                     ElementDofOrdering
       @param[out] y The L-vector degrees of freedom. */
   void MultTranspose(const Vector &x, Vector &y) const override;

   /** @brief Fill the I array of SparseMatrix corresponding to the sparsity
       pattern given by this NCL2FaceRestriction.

       @param[in,out] mat The sparse matrix for which we want to initialize the
                          row offsets.
       @param[in] keep_nbr_block When set to true the SparseMatrix will
                                 include the rows (in addition to the columns)
                                 corresponding to face-neighbor dofs. The
                                 default behavior is to disregard those rows. */
   void FillI(SparseMatrix &mat,
              const bool keep_nbr_block = false) const override;

   /** @brief Fill the J and Data arrays of the SparseMatrix corresponding to
       the sparsity pattern given by this NCL2FaceRestriction, and the values of
       ea_data.

       @param[in] fea_data The dense matrices representing the local operators
                           on each face. The format is:
                           face_dofs x face_dofs x 2 x nf.
                           On each face the first local matrix corresponds to
                           the contribution of elem1 on elem2, and the second to
                           the contribution of elem2 on elem1.
       @param[in,out] mat The sparse matrix that is getting filled.
       @param[in] keep_nbr_block When set to true the SparseMatrix will
                                 include the rows (in addition to the columns)
                                 corresponding to face-neighbor dofs. The
                                 default behavior is to disregard those rows. */
   void FillJAndData(const Vector &fea_data,
                     SparseMatrix &mat,
                     const bool keep_nbr_block = false) const override;

   /** @brief This methods adds the DG face matrices to the element matrices.

       @param[in] fea_data The dense matrices representing the local operators
                           on each face. The format is:
                           face_dofs x face_dofs x 2 x nf.
                           On each face the first and second local matrices
                           correspond to the contributions of elem1 and elem2 on
                           themselves respectively.
       @param[in,out] ea_data The dense matrices representing the element local
                              contributions for each element to which will be
                              added the face contributions.
                              The format is: dofs x dofs x ne, where dofs is the
                              number of dofs per element and ne the number of
                              elements. */
   void AddFaceMatricesToElementMatrices(const Vector &fea_data,
                                         Vector &ea_data) const override;

private:
   /** @brief Compute the scatter indices: L-vector to E-vector, the offsets
       for the gathering: E-vector to L-vector, and the interpolators from
       coarse to fine face for master non-comforming faces.

       @param[in] ordering Request a specific element ordering.
       @param[in] type     Request internal or boundary faces dofs.
   */
   void ComputeScatterIndicesAndOffsets(const ElementDofOrdering ordering,
                                        const FaceType type);

   /** @brief Compute the gather indices: E-vector to L-vector.

       Note: Requires the gather offsets to be computed.

       @param[in] ordering Request a specific element ordering.
       @param[in] type     Request internal or boundary faces dofs.
   */
   void ComputeGatherIndices(const ElementDofOrdering ordering,
                             const FaceType type);

protected:

   /** This class stores which side is the master non-conforming side and the
       index of the interpolator. */
   struct InterpConfig
   {
      int config;

      // Conforming face
      InterpConfig() : config(-1) { }

      // Non-conforming face, if nc_index is given assumes side==1 (always true
      // except for ghost faces)
      InterpConfig(int config) : config(config) { }

      // Non-conforming face
      InterpConfig(int side, int nc_index)
         : config(side==1?nc_index: -1 - nc_index)
      { }

      MFEM_HOST_DEVICE
      InterpConfig &operator=(const InterpConfig &rhs)
      {
         this->config = rhs.config;
         return *this;
      }

      MFEM_HOST_DEVICE
      int GetNonConformingMasterSide() const
      {
         // MFEM_ASSERT(config!=-1, "This face is conforming.");
         return config<-1? 0 : 1;
      }

      MFEM_HOST_DEVICE
      int GetInterpolatorIndex() const
      {
         // MFEM_ASSERT(config!=-1, "This face is conforming.");
         return config<-1? -1-config : config;
      }
   };

   Array<InterpConfig> interp_config; // interpolator index for each face
   int nc_size; // number of non-conforming interpolators
   Vector interpolators; // face_dofs x face_dofs x nc_size
   static const int conforming = -1; // helper value

   /** @brief Register the face with @a info and index @a face_index as a
       conforming face for the interpolation of the degrees of freedom.

       @param[in] info The face information of the current face.
       @param[in] face_index The interior/boundary face index.
    */
   void RegisterFaceConformingInterpolation(const Mesh::FaceInformation &info,
                                            int face_index);

   /** The interpolators are associated to a key of containing the address of
       PointMatrix and a local face identifiant. */
   using Key = std::pair<const DenseMatrix*,int>;
   /// The temporary map used to store the different interpolators.
   using Map = std::map<Key, std::pair<int,const DenseMatrix*>>;

   /** @brief Register the face with @a info and index @a face_index as a
       conforming face for the interpolation of the degrees of freedom.

       @param[in] info The face information of the current face.
       @param[in] face_index The interior/boundary face index.
       @param[in] ordering  Request a specific element ordering.
       @param[in,out] interp_map The map that stores the interpolators.
       @param[in,out] nc_cpt A counter that stores the number of different
                             interpolators. Used as index for each interpolator.
    */
   void RegisterFaceCoarseToFineInterpolation(const Mesh::FaceInformation &info,
                                              int face_index,
                                              ElementDofOrdering ordering,
                                              Map &interp_map,
                                              int &nc_cpt);

   /** @brief Returns the interpolation operator from a master (coarse) face to
       a slave (fine) face.

       @param[in] info The face information of the current face.
       @param[in] ptMat The PointMatrix describing the position and orientation
                        of the fine face in the coarse face. This PointMatrix is
                        usually obtained from the mesh through the method
                        GetNCFacesPtMat.
       @param[in] ordering  Request a specific element ordering.
       @return The dense matrix corresponding to the interpolation of the face
               degrees of freedom of the master (coarse) face to the slave
               (fine) face. */
   const DenseMatrix* ComputeCoarseToFineInterpolation(
      const Mesh::FaceInformation &info,
      const DenseMatrix* ptMat,
      ElementDofOrdering ordering);
};

/** @brief Return the face map that extracts the degrees of freedom for the
    requested local face of a quad or hex, returned in Lexicographic order.

    @param[in] dim The dimension of the space
    @param[in] face_id The local face identifiant
    @param[in] dof1d The 1D number of degrees of freedom for each dimension
    @param[out] face_map The map that maps each face dof to an element dof
*/
void GetFaceDofs(const int dim, const int face_id,
                 const int dof1d, Array<int> &face_map);

/** @brief Convert a dof face index from Native ordering to lexicographic
    ordering for quads and hexes.

    @param[in] dim The dimension of the element, 2 for quad, 3 for hex
    @param[in] face_id The local face identifiant
    @param[in] size1d The 1D number of degrees of freedom for each dimension
    @param[in] index The native index on the face
    @return The lexicographic index on the face
*/
int ToLexOrdering(const int dim, const int face_id, const int size1d,
                  const int index);

/** @brief Compute the dof face index of elem2 corresponding to the given dof
    face index.

    @param[in] dim The dimension of the element, 2 for quad, 3 for hex
    @param[in] face_id1 The local face identifiant of elem1
    @param[in] face_id2 The local face identifiant of elem2
    @param[in] orientation The orientation of elem2 relative to elem1 on the
                           face
    @param[in] size1d The 1D number of degrees of freedom for each dimension
    @param[in] index The dof index on elem1
    @return The dof index on elem2 facing the dof on elem1
*/
int PermuteFaceL2(const int dim, const int face_id1,
                  const int face_id2, const int orientation,
                  const int size1d, const int index);

}

#endif //MFEM_RESTRICTION<|MERGE_RESOLUTION|>--- conflicted
+++ resolved
@@ -100,9 +100,6 @@
    void FillJAndData(const Vector &ea_data, SparseMatrix &mat) const;
 };
 
-<<<<<<< HEAD
-/// Operator that extracts Face degrees of freedom for H1 spaces.
-=======
 /** An enum type to specify if only e1 value is requested (SingleValued) or both
     e1 and e2 (DoubleValued). */
 enum class L2FaceValues : bool {SingleValued, DoubleValued};
@@ -169,7 +166,6 @@
 };
 
 /// Operator that extracts Face degrees of freedom for H1 FiniteElementSpaces.
->>>>>>> 12c7976b
 /** Objects of this type are typically created and owned by FiniteElementSpace
     objects, see FiniteElementSpace::GetFaceRestriction(). */
 class H1FaceRestriction : public FaceRestriction
@@ -195,29 +191,15 @@
                      const FaceType type);
 
 public:
-<<<<<<< HEAD
    /** @brief Construct an H1FaceRestriction.
 
        @param[in] fes      The FiniteElementSpace on which this operates
        @param[in] ordering Request a specific element ordering
        @param[in] type     Request internal or boundary faces dofs */
-=======
-   /** @brief Constructor for a H1FaceRestriction.
-
-       @param[in] fes The FiniteElementSpace on which this H1FaceRestriction
-                      operates.
-       @param[in] ordering The requested output ordering of the
-                           H1FaceRestriction, either Native or Lexicographic.
-       @param[in] type The requested type of faces on which this operator
-                       extracts the degrees of freedom, either Interior or
-                       Boundary.
-   */
->>>>>>> 12c7976b
    H1FaceRestriction(const FiniteElementSpace& fes,
                      const ElementDofOrdering ordering,
                      const FaceType type);
 
-<<<<<<< HEAD
    /** @brief Scatter the degrees of freedom, i.e. goes from L-Vector to
        face E-Vector.
 
@@ -240,7 +222,7 @@
                      The face_dofs should be ordered according to the given
                      ElementDofOrdering
        @param[out] y The L-vector degrees of freedom. */
-   void MultTranspose(const Vector &x, Vector &y) const override;
+   void AddMultTranspose(const Vector &x, Vector &y) const override;
 
 protected:
    /** @brief Compute the scatter indices: L-vector to E-vector, and the offsets
@@ -286,27 +268,6 @@
 };
 
 /// Operator that extracts Face degrees of freedom for L2 spaces.
-=======
-   /** @brief Extract the face degrees of freedom from @a x into @a y.
-
-       @param[in]  x The L-vector of degrees of freedom.
-       @param[out] y The degrees of freedom on the face, corresponding to a face
-                     E-vector.
-   */
-   void Mult(const Vector &x, Vector &y) const override;
-
-   /** @brief Add the face degrees of freedom @a x to the element degrees of
-       freedom @a y.
-
-       @param[in]     x The face degrees of freedom on the face.
-       @param[in,out] y The L-vector of degrees of freedom to which we add the
-                        face degrees of freedom.
-   */
-   void AddMultTranspose(const Vector &x, Vector &y) const override;
-};
-
-/// Operator that extracts Face degrees of freedom on L2 FiniteElementSpaces.
->>>>>>> 12c7976b
 /** Objects of this type are typically created and owned by FiniteElementSpace
     objects, see FiniteElementSpace::GetFaceRestriction(). */
 class L2FaceRestriction : public FaceRestriction
@@ -333,7 +294,6 @@
                      const L2FaceValues m = L2FaceValues::DoubleValued);
 
 public:
-<<<<<<< HEAD
    /** @brief Constructs an L2FaceRestriction.
 
        @param[in] fes      The FiniteElementSpace on which this operates
@@ -370,7 +330,7 @@
                      The face_dofs should be ordered according to the given
                      ElementDofOrdering
        @param[out] y The L-vector degrees of freedom. */
-   void MultTranspose(const Vector &x, Vector &y) const override;
+   void AddMultTranspose(const Vector &x, Vector &y) const override;
 
    /** @brief Fill the I array of SparseMatrix corresponding to the sparsity
        pattern given by this L2FaceRestriction.
@@ -535,43 +495,6 @@
     */
    void PermuteAndSetFaceDofsGatherIndices2(const Mesh::FaceInformation &info,
                                             const int face_index);
-=======
-   L2FaceRestriction(const FiniteElementSpace&,
-                     const ElementDofOrdering,
-                     const FaceType,
-                     const L2FaceValues m = L2FaceValues::DoubleValued);
-
-   /** @brief Extract the face degrees of freedom from @a x into @a y.
-
-       @param[in]  x The L-vector of degrees of freedom.
-       @param[out] y The degrees of freedom on the face, corresponding to a face
-                     E-vector.
-   */
-   void Mult(const Vector &x, Vector &y) const override;
-
-   /** @brief Add the face degrees of freedom @a x to the element degrees of
-       freedom @a y.
-
-       @param[in]     x The face degrees of freedom on the face.
-       @param[in,out] y The L-vector of degrees of freedom to which we add the
-                        face degrees of freedom.
-   */
-   void AddMultTranspose(const Vector &x, Vector &y) const override;
-
-   /** Fill the I array of SparseMatrix corresponding to the sparsity pattern
-       given by this L2FaceRestriction. */
-   virtual void FillI(SparseMatrix &mat, const bool keep_nbr_block = false) const;
-
-   /** Fill the J and Data arrays of SparseMatrix corresponding to the sparsity
-       pattern given by this L2FaceRestriction, and the values of ea_data. */
-   virtual void FillJAndData(const Vector &ea_data,
-                             SparseMatrix &mat,
-                             const bool keep_nbr_block = false) const;
-
-   /// This methods adds the DG face matrices to the element matrices.
-   void AddFaceMatricesToElementMatrices(Vector &fea_data,
-                                         Vector &ea_data) const;
->>>>>>> 12c7976b
 };
 
 /** @brief Operator that extracts face degrees of freedom for L2 non-conforming
@@ -626,7 +549,7 @@
                      The face_dofs should be ordered according to the given
                      ElementDofOrdering
        @param[out] y The L-vector degrees of freedom. */
-   void MultTranspose(const Vector &x, Vector &y) const override;
+   void AddMultTranspose(const Vector &x, Vector &y) const override;
 
    /** @brief Fill the I array of SparseMatrix corresponding to the sparsity
        pattern given by this NCL2FaceRestriction.
@@ -706,7 +629,8 @@
       int config;
 
       // Conforming face
-      InterpConfig() : config(-1) { }
+      // InterpConfig() : config(-1) { } // TODO: try to make this work with is_trivial
+      InterpConfig() = default;
 
       // Non-conforming face, if nc_index is given assumes side==1 (always true
       // except for ghost faces)
@@ -716,6 +640,9 @@
       InterpConfig(int side, int nc_index)
          : config(side==1?nc_index: -1 - nc_index)
       { }
+
+      MFEM_HOST_DEVICE
+      InterpConfig(const InterpConfig&) = default;
 
       MFEM_HOST_DEVICE
       InterpConfig &operator=(const InterpConfig &rhs)
