// Copyright (c) 2010-2024, Lawrence Livermore National Security, LLC. Produced
// at the Lawrence Livermore National Laboratory. All Rights reserved. See files
// LICENSE and NOTICE for details. LLNL-CODE-806117.
//
// This file is part of the MFEM library. For more information and source code
// availability visit https://mfem.org.
//
// MFEM is free software; you can redistribute it and/or modify it under the
// terms of the BSD-3 license. We welcome feedback and contributions, see file
// CONTRIBUTING.md for details.

#ifndef MFEM_TRANSFER_HPP
#define MFEM_TRANSFER_HPP

#include "../linalg/linalg.hpp"
#include "fespace.hpp"
#include "pbilinearform.hpp"

#ifdef MFEM_USE_MPI
#include "pfespace.hpp"
#endif

namespace mfem
{

/** @brief Base class for transfer algorithms that construct transfer Operator%s
    between two finite element (FE) spaces. */
/** Generally, the two FE spaces (domain and range) can be defined on different
    meshes. */
class GridTransfer
{
protected:
   FiniteElementSpace &dom_fes; ///< Domain FE space
   FiniteElementSpace &ran_fes; ///< Range FE space

   /** @brief Desired Operator::Type for the construction of all operators
       defined by the underlying transfer algorithm. It can be ignored by
       derived classes. */
   Operator::Type oper_type;

   OperatorHandle fw_t_oper; ///< Forward true-dof operator
   OperatorHandle bw_t_oper; ///< Backward true-dof operator

   bool use_device;
   bool verify_solution;

   MemoryType d_mt;

#ifdef MFEM_USE_MPI
   bool parallel;
#endif
   bool Parallel() const
   {
#ifndef MFEM_USE_MPI
      return false;
#else
      return parallel;
#endif
   }

   const Operator &MakeTrueOperator(FiniteElementSpace &fes_in,
                                    FiniteElementSpace &fes_out,
                                    const Operator &oper,
                                    OperatorHandle &t_oper);

public:
   /** Construct a transfer algorithm between the domain, @a dom_fes_, and
       range, @a ran_fes_, FE spaces. */
   GridTransfer(FiniteElementSpace &dom_fes_,
                FiniteElementSpace &ran_fes_,
                MemoryType d_mt_ = MemoryType::HOST);

   /// Virtual destructor
   virtual ~GridTransfer() { }

   void UseDevice(bool use_device_ = true) { use_device = use_device_;}

   void VerifySolution(bool verify) { verify_solution = verify;}

   /** @brief Set the desired Operator::Type for the construction of all
       operators defined by the underlying transfer algorithm. */
   /** The default value is Operator::ANY_TYPE which typically corresponds to a
       matrix-free operator representation. Note that derived classes are not
       required to support this setting and can ignore it. */
   void SetOperatorType(Operator::Type type) { oper_type = type; }

   /** @brief Return an Operator that transfers GridFunction%s from the domain
       FE space to GridFunction%s in the range FE space. */
   virtual const Operator &ForwardOperator() = 0;

   /** @brief Return an Operator that transfers GridFunction%s from the range FE
       space back to GridFunction%s in the domain FE space. */
   virtual const Operator &BackwardOperator() = 0;

   /** @brief Return an Operator that transfers true-dof Vector%s from the
       domain FE space to true-dof Vector%s in the range FE space. */
   /** This method is implemented in the base class, based on ForwardOperator(),
       however, derived classes can overload the construction, if necessary. */
   virtual const Operator &TrueForwardOperator()
   {
      return MakeTrueOperator(dom_fes, ran_fes, ForwardOperator(), fw_t_oper);
   }

   /** @brief Return an Operator that transfers true-dof Vector%s from the range
       FE space back to true-dof Vector%s in the domain FE space. */
   /** This method is implemented in the base class, based on
       BackwardOperator(), however, derived classes can overload the
       construction, if necessary. */
   virtual const Operator &TrueBackwardOperator()
   {
      return MakeTrueOperator(ran_fes, dom_fes, BackwardOperator(), bw_t_oper);
   }

   virtual bool SupportsBackwardsOperator() const { return true; }
};


/** @brief Transfer data between a coarse mesh and an embedded refined mesh
    using interpolation. */
/** The forward, coarse-to-fine, transfer uses nodal interpolation. The
    backward, fine-to-coarse, transfer is defined locally (on a coarse element)
    as B = (F^t M_f F)^{-1} F^t M_f, where F is the forward transfer matrix, and
    M_f is a mass matrix on the union of all fine elements comprising the coarse
    element. Note that the backward transfer operator, B, is a left inverse of
    the forward transfer operator, F, i.e. B F = I. Both F and B are defined in
    reference space and do not depend on the actual physical shape of the mesh
    elements.

    It is assumed that both the coarse and the fine FiniteElementSpace%s use
    compatible types of elements, e.g. finite elements with the same map-type
    (VALUE, INTEGRAL, H_DIV, H_CURL - see class FiniteElement). Generally, the
    FE spaces can have different orders, however, in order for the backward
    operator to be well-defined, the (local) number of the fine dofs should not
    be smaller than the number of coarse dofs. */
class InterpolationGridTransfer : public GridTransfer
{
protected:
   BilinearFormIntegrator *mass_integ; ///< Ownership depends on #own_mass_integ
   bool own_mass_integ; ///< Ownership flag for #mass_integ

   OperatorHandle F; ///< Forward, coarse-to-fine, operator
   OperatorHandle B; ///< Backward, fine-to-coarse, operator

public:
   InterpolationGridTransfer(FiniteElementSpace &coarse_fes,
                             FiniteElementSpace &fine_fes)
      : GridTransfer(coarse_fes, fine_fes),
        mass_integ(NULL), own_mass_integ(false)
   { }

   virtual ~InterpolationGridTransfer();

   /** @brief Assign a mass integrator to be used in the construction of the
       backward, fine-to-coarse, transfer operator. */
   void SetMassIntegrator(BilinearFormIntegrator *mass_integ_,
                          bool own_mass_integ_ = true);

   const Operator &ForwardOperator() override;

   const Operator &BackwardOperator() override;
};


/** @brief Transfer data in L2 and H1 finite element spaces between a coarse
    mesh and an embedded refined mesh using L2 projection. */
/** The forward, coarse-to-fine, transfer uses L2 projection. The backward,
    fine-to-coarse, transfer is defined as B = (F^t M_f F)^{-1} F^t M_f, where F
    is the forward transfer matrix, and M_f is the mass matrix on the coarse
    element. For L2 spaces, M_f is the mass matrix on the union of all fine
    elements comprising the coarse element. For H1 spaces, M_f is a diagonal
    (lumped) mass matrix computed through row-summation. Note that the backward
    transfer operator, B, is a left inverse of the forward transfer operator, F,
    i.e. B F = I. Both F and B are defined in physical space and, generally for
    L2 spaces, vary between different mesh elements.

    This class supports H1 and L2 finite element spaces. Fine meshes are a
    uniform refinement of the coarse mesh, usually created through
    Mesh::MakeRefined. Generally, the coarse and fine FE spaces can have
    different orders, however, in order for the backward operator to be
    well-defined, the number of fine dofs (in a coarse element) should not be
    smaller than the number of coarse dofs. */
class L2ProjectionGridTransfer : public GridTransfer
{
public:

   /** Abstract class representing projection operator between a high-order
       finite element space on a coarse mesh, and a low-order finite element
       space on a refined mesh (LOR). We assume that the low-order space,
       fes_lor, lives on a mesh obtained by refining the mesh of the high-order
       space, fes_ho. */
   class L2Projection : public Operator
   {
   public:
      virtual void Prolongate(const Vector& x, Vector& y) const = 0;
      virtual void ProlongateTranspose(const Vector& x, Vector& y) const = 0;
      /// @brief Sets relative tolerance in preconditioned conjugate gradient
      /// solver.
      ///
      /// Only used for H1 spaces.
      virtual void SetRelTol(real_t p_rtol_) = 0;
      /// @brief Sets absolute tolerance in preconditioned conjugate gradient
      /// solver.
      ///
      /// Only used for H1 spaces.
      virtual void SetAbsTol(real_t p_atol_) = 0;
   protected:
      const FiniteElementSpace& fes_ho;
      const FiniteElementSpace& fes_lor;
      Coefficient* coeff;

      MemoryType d_mt;
      Array<int> offsets;
      Table ho2lor;

      L2Projection(const FiniteElementSpace& fes_ho_,
                   const FiniteElementSpace& fes_lor_,
                   Coefficient* coeff_,
                   MemoryType d_mt_ = MemoryType::HOST);

      void BuildHo2Lor(int nel_ho, int nel_lor,
                       const CoarseFineTransformations& cf_tr);

      void ElemMixedMass(Geometry::Type geom, const FiniteElement& fe_ho,
                         const FiniteElement& fe_lor, ElementTransformation* tr_ho,
                         ElementTransformation* tr_lor,
                         IntegrationPointTransformation& ip_tr,
                         DenseMatrix& M_mixed_el) const;

      void ElemMixedMass(Geometry::Type geom, const FiniteElement& fe_ho,
                         const FiniteElement& fe_lor, ElementTransformation* el_tr,
                         IntegrationPointTransformation& ip_tr,
                         DenseMatrix& B_L, DenseMatrix& B_H) const;
   public:
      /*
      Returns the Mixed Mass M_LH via device element assembly by building the basis functions and
      data at the quadrature points.
      */
      Vector MixedMassEA(const FiniteElementSpace& fes_ho_,
                         const FiniteElementSpace& fes_lor_,
                         const Coefficient* coeff_, Vector &M_LH,
                         MemoryType d_mt_ = MemoryType::HOST);
   };

   //Class below must be public as we now have device code
public:
   class H1SpaceMixedMassOperator : public Operator
   {
   protected:
      const FiniteElementSpace* fes_ho;
      const FiniteElementSpace* fes_lor;
      Table* ho2lor;
      Vector* M_LH_ea;
   public:
      H1SpaceMixedMassOperator(const FiniteElementSpace* fes_ho_,
                               const FiniteElementSpace* fes_lor_,
                               Table* ho2lor_, Vector* M_LH_ea_);
      void Mult(const Vector& x, Vector& y) const;
      void MultTranspose(const Vector& x, Vector& y) const;
   };

   class H1SpaceLumpedMassOperator : public Operator
   {
   protected:
      const FiniteElementSpace* fes_ho;
      const FiniteElementSpace* fes_lor;
      Vector* ML_inv; // inverse of lumped M_L
   public:
      H1SpaceLumpedMassOperator(const FiniteElementSpace* fes_ho_,
                                const FiniteElementSpace* fes_lor_,
                                Vector& ML_inv_);
      void Mult(const Vector& x, Vector& y) const;
      void MultTranspose(const Vector& x, Vector& y) const;
   };

   /** Class for projection operator between a L2 high-order finite element
       space on a coarse mesh, and a L2 low-order finite element space on a
       refined mesh (LOR). */
   class L2ProjectionL2Space : public L2Projection
   {
      // The restriction and prolongation operators are represented as dense
      // elementwise matrices (of potentially different sizes, because of mixed
      // meshes or p-refinement). The matrix entries are stored in the R and P
      // arrays. The entries of the i'th high-order element are stored at the
      // index given by offsets[i].
      mutable Array<real_t> R, P;
      mutable Array<real_t> R_ea, P_ea;

      const bool use_device, verify_solution;

   public:
      L2ProjectionL2Space(const FiniteElementSpace& fes_ho_,
                          const FiniteElementSpace& fes_lor_,
                          const bool use_device_,
                          const bool verify_solution_,
                          Coefficient* coeff_,
                          MemoryType d_mt_ = MemoryType::HOST);

      /*Same as above but assembles and stores R_ea, P_ea */
      void DeviceL2ProjectionL2Space(const FiniteElementSpace& fes_ho_,
                                     const FiniteElementSpace& fes_lor_,
                                     const Coefficient* coeff_);

      /// Maps <tt>x</tt>, primal field coefficients defined on a coarse mesh
      /// with a higher order L2 finite element space, to <tt>y</tt>, primal
      /// field coefficients defined on a refined mesh with a low order L2
      /// finite element space. Refined mesh should be a uniform refinement of
      /// the coarse mesh. Coefficients are computed through minimization of L2
      /// error between the fields.
<<<<<<< HEAD
      virtual void Mult(const Vector& x, Vector& y) const;

      //Perform mult on the device (same as above)
      void DeviceMult(const Vector& x, Vector& y) const;

=======
      void Mult(const Vector& x, Vector& y) const override;
>>>>>>> 8ed11a5c
      /// Maps <tt>x</tt>, dual field coefficients defined on a refined mesh
      /// with a low order L2 finite element space, to <tt>y</tt>, dual field
      /// coefficients defined on a coarse mesh with a higher order L2 finite
      /// element space. Refined mesh should be a uniform refinement of the
      /// coarse mesh. Coefficients are computed through minimization of L2
      /// error between the primal fields. Note, if the <tt>x</tt>-coefficients
      /// come from ProlongateTranspose, then mass is conserved.
<<<<<<< HEAD
      virtual void MultTranspose(const Vector& x, Vector& y) const;

      void DeviceMultTranspose(const Vector& x, Vector& y) const;

=======
      void MultTranspose(const Vector& x, Vector& y) const override;
>>>>>>> 8ed11a5c
      /// Maps <tt>x</tt>, primal field coefficients defined on a refined mesh
      /// with a low order L2 finite element space, to <tt>y</tt>, primal field
      /// coefficients defined on a coarse mesh with a higher order L2 finite
      /// element space. Refined mesh should be a uniform refinement of the
      /// coarse mesh. Coefficients are computed from the mass conservative
      /// left-inverse prolongation operation. This functionality is also
      /// provided as an Operator by L2Prolongation.
<<<<<<< HEAD
      virtual void Prolongate(const Vector& x, Vector& y) const;

      void DeviceProlongate(const Vector& x, Vector& y) const;

=======
      void Prolongate(const Vector& x, Vector& y) const override;
>>>>>>> 8ed11a5c
      /// Maps <tt>x</tt>, dual field coefficients defined on a coarse mesh with
      /// a higher order L2 finite element space, to <tt>y</tt>, dual field
      /// coefficients defined on a refined mesh with a low order L2 finite
      /// element space. Refined mesh should be a uniform refinement of the
      /// coarse mesh. Coefficients are computed from the transpose of the mass
      /// conservative left-inverse prolongation operation. This functionality
      /// is also provided as an Operator by L2Prolongation.
<<<<<<< HEAD
      virtual void ProlongateTranspose(const Vector& x, Vector& y) const;

      void DeviceProlongateTranspose(const Vector& x, Vector& y) const;


      virtual void SetRelTol(real_t p_rtol_) { } ///< No-op.
      virtual void SetAbsTol(real_t p_atol_) { } ///< No-op.

      //friend class L2ProjectionGridTransfer;
=======
      void ProlongateTranspose(const Vector& x, Vector& y) const override;
      void SetRelTol(real_t p_rtol_) override { } ///< No-op.
      void SetAbsTol(real_t p_atol_) override { } ///< No-op.
>>>>>>> 8ed11a5c
   };

protected:

   friend class L2ProjectionL2Space;

   //Class below must be public as we now have device code
public:

   /** Projection operator between a H1 high-order finite element space on a
       coarse mesh, and a H1 low-order finite element space on a refined mesh
       (LOR). */
   class L2ProjectionH1Space : public L2Projection
   {
      const bool use_device, verify_solution;

   public:
      L2ProjectionH1Space(const FiniteElementSpace &fes_ho_,
                          const FiniteElementSpace &fes_lor_,
                          const bool use_device_,
                          const bool verify_solution_,
                          Coefficient *coeff_,
                          MemoryType d_mt_ = MemoryType::HOST);
#ifdef MFEM_USE_MPI
      L2ProjectionH1Space(const ParFiniteElementSpace &pfes_ho_,
                          const ParFiniteElementSpace &pfes_lor_,
                          const bool use_device_,
                          const bool verify_solution_,
                          Coefficient *coeff_,
                          MemoryType d_mt_ = MemoryType::HOST);
#endif
      /// Same as above but assembles action of R through 4 parts:
      ///   ( )  inv( lumped(M_L) ), which is a diagonal matrix (essentially a vector)
      ///   ( )  ElementRestrictionOperator for LOR space
      ///   ( )  mixed mass matrix M_{LH}
      ///   ( )  ElementRestrictionOperator for HO space
      void DeviceL2ProjectionH1Space(const FiniteElementSpace &fes_ho_,
                                     const FiniteElementSpace &fes_lor_,
                                     const Coefficient* coeff_);
#ifdef MFEM_USE_MPI
      void DeviceL2ProjectionH1Space(const ParFiniteElementSpace &pfes_ho_,
                                     const ParFiniteElementSpace &pfes_lor_,
                                     const Coefficient* coeff_);
#endif
      /// Maps <tt>x</tt>, primal field coefficients defined on a coarse mesh
      /// with a higher order H1 finite element space, to <tt>y</tt>, primal
      /// field coefficients defined on a refined mesh with a low order H1
      /// finite element space. Refined mesh should be a uniform refinement of
      /// the coarse mesh. Coefficients are computed through minimization of L2
      /// error between the fields.
<<<<<<< HEAD
      virtual void Mult(const Vector& x, Vector& y) const;

      // Perform mult on the device (same as above)
      void DeviceMult(const Vector& x, Vector& y) const;

=======
      void Mult(const Vector& x, Vector& y) const override;
>>>>>>> 8ed11a5c
      /// Maps <tt>x</tt>, dual field coefficients defined on a refined mesh
      /// with a low order H1 finite element space, to <tt>y</tt>, dual field
      /// coefficients defined on a coarse mesh with a higher order H1 finite
      /// element space. Refined mesh should be a uniform refinement of the
      /// coarse mesh. Coefficients are computed through minimization of L2
      /// error between the primal fields. Note, if the <tt>x</tt>-coefficients
      /// come from ProlongateTranspose, then mass is conserved.
<<<<<<< HEAD
      virtual void MultTranspose(const Vector& x, Vector& y) const;

      void DeviceMultTranspose(const Vector& x, Vector& y) const;

=======
      void MultTranspose(const Vector& x, Vector& y) const override;
>>>>>>> 8ed11a5c
      /// Maps <tt>x</tt>, primal field coefficients defined on a refined mesh
      /// with a low order H1 finite element space, to <tt>y</tt>, primal field
      /// coefficients defined on a coarse mesh with a higher order H1 finite
      /// element space. Refined mesh should be a uniform refinement of the
      /// coarse mesh. Coefficients are computed from the mass conservative
      /// left-inverse prolongation operation. This functionality is also
      /// provided as an Operator by L2Prolongation.
<<<<<<< HEAD
      virtual void Prolongate(const Vector& x, Vector& y) const;

      void DeviceProlongate(const Vector& x, Vector& y) const;

=======
      void Prolongate(const Vector& x, Vector& y) const override;
>>>>>>> 8ed11a5c
      /// Maps <tt>x</tt>, dual field coefficients defined on a coarse mesh with
      /// a higher order H1 finite element space, to <tt>y</tt>, dual field
      /// coefficients defined on a refined mesh with a low order H1 finite
      /// element space. Refined mesh should be a uniform refinement of the
      /// coarse mesh. Coefficients are computed from the transpose of the mass
      /// conservative left-inverse prolongation operation. This functionality
      /// is also provided as an Operator by L2Prolongation.
<<<<<<< HEAD
      virtual void ProlongateTranspose(const Vector& x, Vector& y) const;

      void DeviceProlongateTranspose(const Vector& x, Vector& y) const;

      /// Returns the inverse of an on-rank lumped mass matrix
      void LumpedMassInverse(Vector& ML_inv) const;

      virtual void SetRelTol(real_t p_rtol_);
      virtual void SetAbsTol(real_t p_atol_);
=======
      void ProlongateTranspose(const Vector& x, Vector& y) const override;
      void SetRelTol(real_t p_rtol_) override;
      void SetAbsTol(real_t p_atol_) override;
>>>>>>> 8ed11a5c
   protected:
      /// Sets up the PCG solver (sets parameters, operator, and preconditioner)
      void SetupPCG();
      void DeviceSetupPCG();

      /// @brief Computes on-rank R and M_LH matrices. If true, computes mixed mass and/or
      /// inverse lumped mass matrix error when compared to device implementation.
      std::pair<std::unique_ptr<SparseMatrix>,
          std::unique_ptr<SparseMatrix>> ComputeSparseRAndM_LH(bool GetM_LHError=false,
                                                               bool getML_invError=false);
      /// @brief Recovers vector of tdofs given a vector of dofs and a finite
      /// element space
      void GetTDofs(const FiniteElementSpace& fes, const Vector& x, Vector& X) const;
      /// Sets dof values given a vector of tdofs and a finite element space
      void SetFromTDofs(const FiniteElementSpace& fes,
                        const Vector& X,
                        Vector& x) const;
      /// @brief Recovers a vector of dual field coefficients on the tdofs given
      /// a vector of dual coefficients and a finite element space
      void GetTDofsTranspose(const FiniteElementSpace& fes,
                             const Vector& x,
                             Vector& X) const;
      /// @brief Sets dual field coefficients given a vector of dual field
      /// coefficients on the tdofs and a finite element space
      void SetFromTDofsTranspose(const FiniteElementSpace& fes,
                                 const Vector& X,
                                 Vector& x) const;
      /// @brief Fills the vdofs_list array with a list of vdofs for a given
      /// vdim and a given finite element space
      void TDofsListByVDim(const FiniteElementSpace& fes,
                           int vdim,
                           Array<int>& vdofs_list) const;

      /// @brief Computes sparsity pattern and initializes R matrix.
      /// Based on BilinearForm::AllocMat(), except maps between coarse HO
      /// elements and refined LOR elements.
      std::unique_ptr<SparseMatrix> AllocR();

      CGSolver pcg;
      std::unique_ptr<Solver> precon;
      // The restriction operator is represented as an Operator R. The
      // prolongation operator is a dense matrix computed as the inverse of (R^T
      // M_L R), and hence, is not stored.
      std::unique_ptr<Operator> R;
      // Used to compute P = (RT*M_LH)^(-1) M_LH^T
      std::unique_ptr<Operator> M_LH;
      std::unique_ptr<Operator> RTxM_LH;

      // "_vea" stands for "via EA"
      CGSolver pcg_vea;
      std::unique_ptr<Solver> precon_vea;
      // Restriction operator built via EA. Wrapped with restriction maps to send
      // scalar TDof HO vectors to TDof LOR vectors.
      std::unique_ptr<Operator> R_vea;
      // Lumped M_L inverse operator built via EA. Wrapped with restriction maps
      // to multiply with scalar TDof LOR vectors.
      std::unique_ptr<Operator> ML_inv_vea;
      // TDof Mixed mass operator built via EA. Wrapped with restriction maps to send
      // scalar TDof HO vectors to TDof LOR vectors.
      // Used to compute P = (RT*M_LH)^(-1) M_LH^T
      std::unique_ptr<Operator> M_LH_vea;
      // Inverted operator in P = (RT*M_LH)^(-1) M_LH^T. Used to compute P via PCG.
      std::unique_ptr<Operator> RTxM_LH_vea;
      // LDof Mixed mass operator built via EA. Wrapped with restrition maps to send
      // scalar LDof HO vectors to LDof LOR vectors.
      Operator *M_LH_local_op;
      // Scalar finite element spaces for stored Tdof-to-and-from-LDof maps.
      const FiniteElementSpace* fes_ho_scalar;
      const FiniteElementSpace* fes_lor_scalar;
      // Element Assembled mixed mass
      Vector M_LH_ea;
      // Element Assembled lumped M_L inverse built via EA. Stores diagonal as a Ldof vector.
      Vector ML_inv_ea;

#ifdef MFEM_USE_MPI
      ParFiniteElementSpace* pfes_ho_scalar;
      ParFiniteElementSpace* pfes_lor_scalar;
      Vector RML_inv;
#endif

      friend class L2ProjectionL2Space;
   };

   /** Mass-conservative prolongation operator going in the opposite direction
       as L2Projection. This operator is a left inverse to the L2Projection. */
   class L2Prolongation : public Operator
   {
      const L2Projection &l2proj;

   public:
      L2Prolongation(const L2Projection &l2proj_)
         : Operator(l2proj_.Width(), l2proj_.Height()), l2proj(l2proj_) { }
      void Mult(const Vector &x, Vector &y) const
      {
         l2proj.Prolongate(x, y);
      }
      void MultTranspose(const Vector &x, Vector &y) const
      {
         l2proj.ProlongateTranspose(x, y);
      }
      virtual ~L2Prolongation() { }
   };

   L2Projection   *F; ///< Forward, coarse-to-fine, operator
   L2Prolongation *B; ///< Backward, fine-to-coarse, operator
   bool force_l2_space;

public:
   // Coefficient for weighted integration in mass matrices; allows for spatial variation
   Coefficient *coeff;

   L2ProjectionGridTransfer(FiniteElementSpace &coarse_fes_,
                            FiniteElementSpace &fine_fes_,
                            bool force_l2_space_ = false,
                            Coefficient *coeff_ = nullptr,
                            MemoryType d_mt_ = MemoryType::HOST)
      : GridTransfer(coarse_fes_, fine_fes_, d_mt_),
        F(NULL), B(NULL), force_l2_space(force_l2_space_), coeff(coeff_)
   { }
   virtual ~L2ProjectionGridTransfer();

   const Operator &ForwardOperator() override;

   const Operator &BackwardOperator() override;

   bool SupportsBackwardsOperator() const override;
private:
   void BuildF();

};

/// Matrix-free transfer operator between finite element spaces
class TransferOperator : public Operator
{
private:
   Operator* opr;

public:
   /// Constructs a transfer operator from \p lFESpace to \p hFESpace.
   /** No matrices are assembled, only the action to a vector is being computed.
       If both spaces' FE collection pointers are pointing to the same
       collection we assume that the grid was refined while keeping the order
       constant. If the FE collections are different, it is assumed that both
       spaces have are using the same mesh. If the first element of the
       high-order space is a `TensorBasisElement`, the optimized tensor-product
       transfers are used. If not, the general transfers used. */
   TransferOperator(const FiniteElementSpace& lFESpace,
                    const FiniteElementSpace& hFESpace);

   /// Destructor
   virtual ~TransferOperator();

   /// @brief Interpolation or prolongation of a vector \p x corresponding to
   /// the coarse space to the vector \p y corresponding to the fine space.
   void Mult(const Vector& x, Vector& y) const override;

   /// Restriction by applying the transpose of the Mult method.
   /** The vector \p x corresponding to the fine space is restricted to the
       vector \p y corresponding to the coarse space. */
   void MultTranspose(const Vector& x, Vector& y) const override;
};

/// Matrix-free transfer operator between finite element spaces on the same mesh
class PRefinementTransferOperator : public Operator
{
private:
   const FiniteElementSpace& lFESpace;
   const FiniteElementSpace& hFESpace;
   bool isvar_order;

public:
   /// @brief Constructs a transfer operator from \p lFESpace to \p hFESpace
   /// which have different FE collections.
   /** No matrices are assembled, only the action to a vector is being computed.
       The underlying finite elements need to implement the GetTransferMatrix
       methods. */
   PRefinementTransferOperator(const FiniteElementSpace& lFESpace_,
                               const FiniteElementSpace& hFESpace_);

   /// Destructor
   virtual ~PRefinementTransferOperator();

   /// @brief Interpolation or prolongation of a vector \p x corresponding to
   /// the coarse space to the vector \p y corresponding to the fine space.
   void Mult(const Vector& x, Vector& y) const override;

   /// Restriction by applying the transpose of the Mult method.
   /** The vector \p x corresponding to the fine space is restricted to the
   vector \p y corresponding to the coarse space. */
   void MultTranspose(const Vector& x, Vector& y) const override;
};

/// @brief Matrix-free transfer operator between finite element spaces on the
/// same mesh exploiting the tensor product structure of the finite elements
class TensorProductPRefinementTransferOperator : public Operator
{
private:
   const FiniteElementSpace& lFESpace;
   const FiniteElementSpace& hFESpace;
   int dim;
   int NE;
   int D1D;
   int Q1D;
   Array<real_t> B;
   Array<real_t> Bt;
   const Operator* elem_restrict_lex_l;
   const Operator* elem_restrict_lex_h;
   Vector mask;
   mutable Vector localL;
   mutable Vector localH;

public:
   /// @brief Constructs a transfer operator from \p lFESpace to \p hFESpace
   /// which have different FE collections.
   /** No matrices are assembled, only the action to a vector is being computed.
   The underlying finite elements need to be of type `TensorBasisElement`. It is
   also assumed that all the elements in the spaces are of the same type. */
   TensorProductPRefinementTransferOperator(
      const FiniteElementSpace& lFESpace_,
      const FiniteElementSpace& hFESpace_);

   /// Destructor
   virtual ~TensorProductPRefinementTransferOperator();

   /// @brief Interpolation or prolongation of a vector \p x corresponding to
   /// the coarse space to the vector \p y corresponding to the fine space.
   void Mult(const Vector& x, Vector& y) const override;

   /// Restriction by applying the transpose of the Mult method.
   /** The vector \p x corresponding to the fine space is restricted to the
   vector \p y corresponding to the coarse space. */
   void MultTranspose(const Vector& x, Vector& y) const override;
};

/// @brief Matrix-free transfer operator between finite element spaces working
/// on true degrees of freedom
class TrueTransferOperator : public Operator
{
private:
   const FiniteElementSpace& lFESpace;
   const FiniteElementSpace& hFESpace;
   const Operator * P = nullptr;
   const SparseMatrix * R = nullptr;
   TransferOperator* localTransferOperator;
   mutable Vector tmpL;
   mutable Vector tmpH;

public:
   /// @brief Constructs a transfer operator working on true degrees of freedom
   /// from \p lFESpace to \p hFESpace
   TrueTransferOperator(const FiniteElementSpace& lFESpace_,
                        const FiniteElementSpace& hFESpace_);

   /// Destructor
   ~TrueTransferOperator();

   /// @brief Interpolation or prolongation of a true dof vector \p x to a true
   /// dof vector \p y.
   /** The true dof vector \p x corresponding to the coarse space is restricted
       to the true dof vector \p y corresponding to the fine space. */
   void Mult(const Vector& x, Vector& y) const override;

   /// Restriction by applying the transpose of the Mult method.
   /** The true dof vector \p x corresponding to the fine space is restricted to
       the true dof vector \p y corresponding to the coarse space. */
   void MultTranspose(const Vector& x, Vector& y) const override;
};

} // namespace mfem

#endif<|MERGE_RESOLUTION|>--- conflicted
+++ resolved
@@ -306,15 +306,11 @@
       /// finite element space. Refined mesh should be a uniform refinement of
       /// the coarse mesh. Coefficients are computed through minimization of L2
       /// error between the fields.
-<<<<<<< HEAD
-      virtual void Mult(const Vector& x, Vector& y) const;
+      void Mult(const Vector& x, Vector& y) const override;
 
       //Perform mult on the device (same as above)
       void DeviceMult(const Vector& x, Vector& y) const;
 
-=======
-      void Mult(const Vector& x, Vector& y) const override;
->>>>>>> 8ed11a5c
       /// Maps <tt>x</tt>, dual field coefficients defined on a refined mesh
       /// with a low order L2 finite element space, to <tt>y</tt>, dual field
       /// coefficients defined on a coarse mesh with a higher order L2 finite
@@ -322,14 +318,10 @@
       /// coarse mesh. Coefficients are computed through minimization of L2
       /// error between the primal fields. Note, if the <tt>x</tt>-coefficients
       /// come from ProlongateTranspose, then mass is conserved.
-<<<<<<< HEAD
-      virtual void MultTranspose(const Vector& x, Vector& y) const;
+      void MultTranspose(const Vector& x, Vector& y) const override;
 
       void DeviceMultTranspose(const Vector& x, Vector& y) const;
 
-=======
-      void MultTranspose(const Vector& x, Vector& y) const override;
->>>>>>> 8ed11a5c
       /// Maps <tt>x</tt>, primal field coefficients defined on a refined mesh
       /// with a low order L2 finite element space, to <tt>y</tt>, primal field
       /// coefficients defined on a coarse mesh with a higher order L2 finite
@@ -337,14 +329,10 @@
       /// coarse mesh. Coefficients are computed from the mass conservative
       /// left-inverse prolongation operation. This functionality is also
       /// provided as an Operator by L2Prolongation.
-<<<<<<< HEAD
-      virtual void Prolongate(const Vector& x, Vector& y) const;
+      void Prolongate(const Vector& x, Vector& y) const override;
 
       void DeviceProlongate(const Vector& x, Vector& y) const;
 
-=======
-      void Prolongate(const Vector& x, Vector& y) const override;
->>>>>>> 8ed11a5c
       /// Maps <tt>x</tt>, dual field coefficients defined on a coarse mesh with
       /// a higher order L2 finite element space, to <tt>y</tt>, dual field
       /// coefficients defined on a refined mesh with a low order L2 finite
@@ -352,21 +340,14 @@
       /// coarse mesh. Coefficients are computed from the transpose of the mass
       /// conservative left-inverse prolongation operation. This functionality
       /// is also provided as an Operator by L2Prolongation.
-<<<<<<< HEAD
-      virtual void ProlongateTranspose(const Vector& x, Vector& y) const;
+      void ProlongateTranspose(const Vector& x, Vector& y) const override;
 
       void DeviceProlongateTranspose(const Vector& x, Vector& y) const;
 
-
-      virtual void SetRelTol(real_t p_rtol_) { } ///< No-op.
-      virtual void SetAbsTol(real_t p_atol_) { } ///< No-op.
-
-      //friend class L2ProjectionGridTransfer;
-=======
-      void ProlongateTranspose(const Vector& x, Vector& y) const override;
       void SetRelTol(real_t p_rtol_) override { } ///< No-op.
       void SetAbsTol(real_t p_atol_) override { } ///< No-op.
->>>>>>> 8ed11a5c
+
+      //friend class L2ProjectionGridTransfer;
    };
 
 protected:
@@ -417,15 +398,11 @@
       /// finite element space. Refined mesh should be a uniform refinement of
       /// the coarse mesh. Coefficients are computed through minimization of L2
       /// error between the fields.
-<<<<<<< HEAD
-      virtual void Mult(const Vector& x, Vector& y) const;
+      void Mult(const Vector& x, Vector& y) const override;
 
       // Perform mult on the device (same as above)
       void DeviceMult(const Vector& x, Vector& y) const;
 
-=======
-      void Mult(const Vector& x, Vector& y) const override;
->>>>>>> 8ed11a5c
       /// Maps <tt>x</tt>, dual field coefficients defined on a refined mesh
       /// with a low order H1 finite element space, to <tt>y</tt>, dual field
       /// coefficients defined on a coarse mesh with a higher order H1 finite
@@ -433,14 +410,10 @@
       /// coarse mesh. Coefficients are computed through minimization of L2
       /// error between the primal fields. Note, if the <tt>x</tt>-coefficients
       /// come from ProlongateTranspose, then mass is conserved.
-<<<<<<< HEAD
-      virtual void MultTranspose(const Vector& x, Vector& y) const;
+      void MultTranspose(const Vector& x, Vector& y) const override;
 
       void DeviceMultTranspose(const Vector& x, Vector& y) const;
 
-=======
-      void MultTranspose(const Vector& x, Vector& y) const override;
->>>>>>> 8ed11a5c
       /// Maps <tt>x</tt>, primal field coefficients defined on a refined mesh
       /// with a low order H1 finite element space, to <tt>y</tt>, primal field
       /// coefficients defined on a coarse mesh with a higher order H1 finite
@@ -448,14 +421,10 @@
       /// coarse mesh. Coefficients are computed from the mass conservative
       /// left-inverse prolongation operation. This functionality is also
       /// provided as an Operator by L2Prolongation.
-<<<<<<< HEAD
-      virtual void Prolongate(const Vector& x, Vector& y) const;
+      void Prolongate(const Vector& x, Vector& y) const override;
 
       void DeviceProlongate(const Vector& x, Vector& y) const;
 
-=======
-      void Prolongate(const Vector& x, Vector& y) const override;
->>>>>>> 8ed11a5c
       /// Maps <tt>x</tt>, dual field coefficients defined on a coarse mesh with
       /// a higher order H1 finite element space, to <tt>y</tt>, dual field
       /// coefficients defined on a refined mesh with a low order H1 finite
@@ -463,21 +432,16 @@
       /// coarse mesh. Coefficients are computed from the transpose of the mass
       /// conservative left-inverse prolongation operation. This functionality
       /// is also provided as an Operator by L2Prolongation.
-<<<<<<< HEAD
-      virtual void ProlongateTranspose(const Vector& x, Vector& y) const;
+      void ProlongateTranspose(const Vector& x, Vector& y) const override;
 
       void DeviceProlongateTranspose(const Vector& x, Vector& y) const;
 
       /// Returns the inverse of an on-rank lumped mass matrix
       void LumpedMassInverse(Vector& ML_inv) const;
 
-      virtual void SetRelTol(real_t p_rtol_);
-      virtual void SetAbsTol(real_t p_atol_);
-=======
-      void ProlongateTranspose(const Vector& x, Vector& y) const override;
       void SetRelTol(real_t p_rtol_) override;
       void SetAbsTol(real_t p_atol_) override;
->>>>>>> 8ed11a5c
+
    protected:
       /// Sets up the PCG solver (sets parameters, operator, and preconditioner)
       void SetupPCG();
