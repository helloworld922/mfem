// Copyright (c) 2010-2024, Lawrence Livermore National Security, LLC. Produced
// at the Lawrence Livermore National Laboratory. All Rights reserved. See files
// LICENSE and NOTICE for details. LLNL-CODE-806117.
//
// This file is part of the MFEM library. For more information and source code
// availability visit https://mfem.org.
//
// MFEM is free software; you can redistribute it and/or modify it under the
// terms of the BSD-3 license. We welcome feedback and contributions, see file
// CONTRIBUTING.md for details.

// Implementation of GridFunction

#include "gridfunc.hpp"
#include "linearform.hpp"
#include "bilinearform.hpp"
#include "quadinterpolator.hpp"
#include "../mesh/nurbs.hpp"
#include "../general/text.hpp"

#ifdef MFEM_USE_MPI
#include "pfespace.hpp"
#endif

#include <limits>
#include <cstring>
#include <string>
#include <cmath>
#include <iostream>
#include <algorithm>

namespace mfem
{

using namespace std;

GridFunction::GridFunction(Mesh *m, std::istream &input)
   : Vector()
{
   // Grid functions are stored on the device
   UseDevice(true);

   fes = new FiniteElementSpace;
   fec_owned = fes->Load(m, input);

   skip_comment_lines(input, '#');
   istream::int_type next_char = input.peek();
   if (next_char == 'N') // First letter of "NURBS_patches"
   {
      string buff;
      getline(input, buff);
      filter_dos(buff);
      if (buff == "NURBS_patches")
      {
         MFEM_VERIFY(fes->GetNURBSext(),
                     "NURBS_patches requires NURBS FE space");
         fes->GetNURBSext()->LoadSolution(input, *this);
      }
      else
      {
         MFEM_ABORT("unknown section: " << buff);
      }
   }
   else
   {
      Vector::Load(input, fes->GetVSize());

      // if the mesh is a legacy (v1.1) NC mesh, it has old vertex ordering
      if (fes->Nonconforming() &&
          fes->GetMesh()->ncmesh->IsLegacyLoaded())
      {
         LegacyNCReorder();
      }
   }
   fes_sequence = fes->GetSequence();
}

GridFunction::GridFunction(Mesh *m, GridFunction *gf_array[], int num_pieces)
{
   UseDevice(true);

   // all GridFunctions must have the same FE collection, vdim, ordering
   int vdim, ordering;

   fes = gf_array[0]->FESpace();
   fec_owned = FiniteElementCollection::New(fes->FEColl()->Name());
   vdim = fes->GetVDim();
   ordering = fes->GetOrdering();
   fes = new FiniteElementSpace(m, fec_owned, vdim, ordering);
   SetSize(fes->GetVSize());

   if (m->NURBSext)
   {
      m->NURBSext->MergeGridFunctions(gf_array, num_pieces, *this);
      return;
   }

   int g_ndofs  = fes->GetNDofs();
   int g_nvdofs = fes->GetNVDofs();
   int g_nedofs = fes->GetNEDofs();
   int g_nfdofs = fes->GetNFDofs();
   int g_nddofs = g_ndofs - (g_nvdofs + g_nedofs + g_nfdofs);
   int vi, ei, fi, di;
   vi = ei = fi = di = 0;
   for (int i = 0; i < num_pieces; i++)
   {
      FiniteElementSpace *l_fes = gf_array[i]->FESpace();
      int l_ndofs  = l_fes->GetNDofs();
      int l_nvdofs = l_fes->GetNVDofs();
      int l_nedofs = l_fes->GetNEDofs();
      int l_nfdofs = l_fes->GetNFDofs();
      int l_nddofs = l_ndofs - (l_nvdofs + l_nedofs + l_nfdofs);
      const real_t *l_data = gf_array[i]->GetData();
      real_t *g_data = data;
      if (ordering == Ordering::byNODES)
      {
         for (int d = 0; d < vdim; d++)
         {
            memcpy(g_data+vi, l_data, l_nvdofs*sizeof(real_t));
            l_data += l_nvdofs;
            g_data += g_nvdofs;
            memcpy(g_data+ei, l_data, l_nedofs*sizeof(real_t));
            l_data += l_nedofs;
            g_data += g_nedofs;
            memcpy(g_data+fi, l_data, l_nfdofs*sizeof(real_t));
            l_data += l_nfdofs;
            g_data += g_nfdofs;
            memcpy(g_data+di, l_data, l_nddofs*sizeof(real_t));
            l_data += l_nddofs;
            g_data += g_nddofs;
         }
      }
      else
      {
         memcpy(g_data+vdim*vi, l_data, l_nvdofs*sizeof(real_t)*vdim);
         l_data += vdim*l_nvdofs;
         g_data += vdim*g_nvdofs;
         memcpy(g_data+vdim*ei, l_data, l_nedofs*sizeof(real_t)*vdim);
         l_data += vdim*l_nedofs;
         g_data += vdim*g_nedofs;
         memcpy(g_data+vdim*fi, l_data, l_nfdofs*sizeof(real_t)*vdim);
         l_data += vdim*l_nfdofs;
         g_data += vdim*g_nfdofs;
         memcpy(g_data+vdim*di, l_data, l_nddofs*sizeof(real_t)*vdim);
         l_data += vdim*l_nddofs;
         g_data += vdim*g_nddofs;
      }
      vi += l_nvdofs;
      ei += l_nedofs;
      fi += l_nfdofs;
      di += l_nddofs;
   }
   fes_sequence = fes->GetSequence();
}

void GridFunction::Destroy()
{
   if (fec_owned)
   {
      delete fes;
      delete fec_owned;
      fec_owned = NULL;
   }
}

void GridFunction::Update()
{
   if (fes->GetSequence() == fes_sequence)
   {
      return; // space and grid function are in sync, no-op
   }
   // it seems we cannot use the following, due to FESpace::Update(false)
   /*if (fes->GetSequence() != fes_sequence + 1)
   {
      MFEM_ABORT("Error in update sequence. GridFunction needs to be updated "
                 "right after the space is updated.");
   }*/
   fes_sequence = fes->GetSequence();

   const Operator *T = fes->GetUpdateOperator();
   if (T)
   {
      Vector old_data;
      old_data.Swap(*this);
      SetSize(T->Height());
      UseDevice(true);
      T->Mult(old_data, *this);
   }
   else
   {
      SetSize(fes->GetVSize());
   }

   if (t_vec.Size() > 0) { SetTrueVector(); }
}

void GridFunction::SetSpace(FiniteElementSpace *f)
{
   if (f != fes) { Destroy(); }
   fes = f;
   SetSize(fes->GetVSize());
   fes_sequence = fes->GetSequence();
}

void GridFunction::MakeRef(FiniteElementSpace *f, real_t *v)
{
   if (f != fes) { Destroy(); }
   fes = f;
   NewDataAndSize(v, fes->GetVSize());
   fes_sequence = fes->GetSequence();
}

void GridFunction::MakeRef(FiniteElementSpace *f, Vector &v, int v_offset)
{
   MFEM_ASSERT(v.Size() >= v_offset + f->GetVSize(), "");
   if (f != fes) { Destroy(); }
   fes = f;
   v.UseDevice(true);
   this->Vector::MakeRef(v, v_offset, fes->GetVSize());
   fes_sequence = fes->GetSequence();
}

void GridFunction::MakeTRef(FiniteElementSpace *f, real_t *tv)
{
   if (IsIdentityProlongation(f->GetProlongationMatrix()))
   {
      MakeRef(f, tv);
      t_vec.NewDataAndSize(tv, size);
   }
   else
   {
      SetSpace(f); // works in parallel
      t_vec.NewDataAndSize(tv, f->GetTrueVSize());
   }
}

void GridFunction::MakeTRef(FiniteElementSpace *f, Vector &tv, int tv_offset)
{
   tv.UseDevice(true);
   if (IsIdentityProlongation(f->GetProlongationMatrix()))
   {
      MakeRef(f, tv, tv_offset);
      t_vec.NewMemoryAndSize(data, size, false);
   }
   else
   {
      MFEM_ASSERT(tv.Size() >= tv_offset + f->GetTrueVSize(), "");
      SetSpace(f); // works in parallel
      t_vec.MakeRef(tv, tv_offset, f->GetTrueVSize());
   }
}

void GridFunction::SumFluxAndCount(BilinearFormIntegrator &blfi,
                                   GridFunction &flux,
                                   Array<int>& count,
                                   bool wcoef,
                                   int subdomain)
{
   GridFunction &u = *this;

   ElementTransformation *Transf;
   DofTransformation *udoftrans;
   DofTransformation *fdoftrans;

   FiniteElementSpace *ufes = u.FESpace();
   FiniteElementSpace *ffes = flux.FESpace();

   int nfe = ufes->GetNE();
   Array<int> udofs;
   Array<int> fdofs;
   Vector ul, fl;

   flux = 0.0;
   count = 0;

   for (int i = 0; i < nfe; i++)
   {
      if (subdomain >= 0 && ufes->GetAttribute(i) != subdomain)
      {
         continue;
      }

      udoftrans = ufes->GetElementVDofs(i, udofs);
      fdoftrans = ffes->GetElementVDofs(i, fdofs);

      u.GetSubVector(udofs, ul);
      if (udoftrans)
      {
         udoftrans->InvTransformPrimal(ul);
      }

      Transf = ufes->GetElementTransformation(i);
      blfi.ComputeElementFlux(*ufes->GetFE(i), *Transf, ul,
                              *ffes->GetFE(i), fl, wcoef);

      if (fdoftrans)
      {
         fdoftrans->TransformPrimal(fl);
      }
      flux.AddElementVector(fdofs, fl);

      FiniteElementSpace::AdjustVDofs(fdofs);
      for (int j = 0; j < fdofs.Size(); j++)
      {
         count[fdofs[j]]++;
      }
   }
}

void GridFunction::ComputeFlux(BilinearFormIntegrator &blfi,
                               GridFunction &flux, bool wcoef,
                               int subdomain)
{
   Array<int> count(flux.Size());

   SumFluxAndCount(blfi, flux, count, wcoef, subdomain);

   // complete averaging
   for (int i = 0; i < count.Size(); i++)
   {
      if (count[i] != 0) { flux(i) /= count[i]; }
   }
}

int GridFunction::VectorDim() const
{
<<<<<<< HEAD
   const FiniteElement *fe = fes->GetTypicalFE();
=======
   const FiniteElement *fe;
   if (!fes->GetNE())
   {
      static const Geometry::Type geoms[3] =
      { Geometry::SEGMENT, Geometry::TRIANGLE, Geometry::TETRAHEDRON };
      fe = fes->FEColl()->
           FiniteElementForGeometry(geoms[fes->GetMesh()->Dimension()-1]);
   }
   else
   {
      fe = fes->GetFE(0);
   }
>>>>>>> 01819638
   if (!fe || fe->GetRangeType() == FiniteElement::SCALAR)
   {
      return fes->GetVDim();
   }
   return fes->GetVDim()*std::max(fes->GetMesh()->SpaceDimension(),
                                  fe->GetRangeDim());
}

int GridFunction::CurlDim() const
{
<<<<<<< HEAD
   const FiniteElement *fe = fes->GetTypicalFE();
=======
   const FiniteElement *fe;
   if (!fes->GetNE())
   {
      static const Geometry::Type geoms[3] =
      { Geometry::SEGMENT, Geometry::TRIANGLE, Geometry::TETRAHEDRON };
      fe = fes->FEColl()->
           FiniteElementForGeometry(geoms[fes->GetMesh()->Dimension()-1]);
   }
   else
   {
      fe = fes->GetFE(0);
   }
>>>>>>> 01819638
   if (!fe || fe->GetRangeType() == FiniteElement::SCALAR)
   {
      return 2 * fes->GetMesh()->SpaceDimension() - 3;
   }
   return fes->GetVDim()*fe->GetCurlDim();
}

void GridFunction::GetTrueDofs(Vector &tv) const
{
   const SparseMatrix *R = fes->GetRestrictionMatrix();
   if (!R || IsIdentityProlongation(fes->GetProlongationMatrix()))
   {
      // R is identity
      tv = *this; // no real copy if 'tv' and '*this' use the same data
   }
   else
   {
      tv.SetSize(R->Height());
      R->Mult(*this, tv);
   }
}

void GridFunction::SetFromTrueDofs(const Vector &tv)
{
   MFEM_ASSERT(tv.Size() == fes->GetTrueVSize(), "invalid input");
   const SparseMatrix *cP = fes->GetConformingProlongation();
   if (!cP)
   {
      *this = tv; // no real copy if 'tv' and '*this' use the same data
   }
   else
   {
      cP->Mult(tv, *this);
   }
}

void GridFunction::GetNodalValues(int i, Array<real_t> &nval, int vdim) const
{
   Array<int> vdofs;

   DofTransformation * doftrans = fes->GetElementVDofs(i, vdofs);
   const FiniteElement *FElem = fes->GetFE(i);
   const IntegrationRule *ElemVert =
      Geometries.GetVertices(FElem->GetGeomType());
   int dof = FElem->GetDof();
   int n = ElemVert->GetNPoints();
   nval.SetSize(n);
   vdim--;
   Vector loc_data;
   GetSubVector(vdofs, loc_data);
   if (doftrans)
   {
      doftrans->InvTransformPrimal(loc_data);
   }

   if (FElem->GetRangeType() == FiniteElement::SCALAR)
   {
      Vector shape(dof);
      if (FElem->GetMapType() == FiniteElement::VALUE)
      {
         for (int k = 0; k < n; k++)
         {
            FElem->CalcShape(ElemVert->IntPoint(k), shape);
            nval[k] = shape * (&loc_data[dof * vdim]);
         }
      }
      else
      {
         ElementTransformation *Tr = fes->GetElementTransformation(i);
         for (int k = 0; k < n; k++)
         {
            Tr->SetIntPoint(&ElemVert->IntPoint(k));
            FElem->CalcPhysShape(*Tr, shape);
            nval[k] = shape * (&loc_data[dof * vdim]);
         }
      }
   }
   else
   {
      ElementTransformation *Tr = fes->GetElementTransformation(i);
      DenseMatrix vshape(dof, FElem->GetDim());
      for (int k = 0; k < n; k++)
      {
         Tr->SetIntPoint(&ElemVert->IntPoint(k));
         FElem->CalcVShape(*Tr, vshape);
         nval[k] = loc_data * (&vshape(0,vdim));
      }
   }
}

real_t GridFunction::GetValue(int i, const IntegrationPoint &ip, int vdim)
const
{
   Array<int> dofs;
   DofTransformation * doftrans = fes->GetElementDofs(i, dofs);
   fes->DofsToVDofs(vdim-1, dofs);
   Vector DofVal(dofs.Size()), LocVec;
   const FiniteElement *fe = fes->GetFE(i);
   if (fe->GetMapType() == FiniteElement::VALUE)
   {
      fe->CalcShape(ip, DofVal);
   }
   else
   {
      ElementTransformation *Tr = fes->GetElementTransformation(i);
      Tr->SetIntPoint(&ip);
      fe->CalcPhysShape(*Tr, DofVal);
   }
   GetSubVector(dofs, LocVec);
   if (doftrans)
   {
      doftrans->InvTransformPrimal(LocVec);
   }

   return (DofVal * LocVec);
}

void GridFunction::GetVectorValue(int i, const IntegrationPoint &ip,
                                  Vector &val) const
{
   const FiniteElement *FElem = fes->GetFE(i);
   int dof = FElem->GetDof();
   Array<int> vdofs;
   DofTransformation * doftrans = fes->GetElementVDofs(i, vdofs);
   Vector loc_data;
   GetSubVector(vdofs, loc_data);
   if (doftrans)
   {
      doftrans->InvTransformPrimal(loc_data);
   }
   if (FElem->GetRangeType() == FiniteElement::SCALAR)
   {
      Vector shape(dof);
      if (FElem->GetMapType() == FiniteElement::VALUE)
      {
         FElem->CalcShape(ip, shape);
      }
      else
      {
         ElementTransformation *Tr = fes->GetElementTransformation(i);
         Tr->SetIntPoint(&ip);
         FElem->CalcPhysShape(*Tr, shape);
      }
      int vdim = fes->GetVDim();
      val.SetSize(vdim);
      for (int k = 0; k < vdim; k++)
      {
         val(k) = shape * (&loc_data[dof * k]);
      }
   }
   else
   {
      int vdim = VectorDim();
      DenseMatrix vshape(dof, vdim);
      ElementTransformation *Tr = fes->GetElementTransformation(i);
      Tr->SetIntPoint(&ip);
      FElem->CalcVShape(*Tr, vshape);
      val.SetSize(vdim);
      vshape.MultTranspose(loc_data, val);
   }
}

void GridFunction::GetValues(int i, const IntegrationRule &ir, Vector &vals,
                             int vdim)
const
{
   Array<int> dofs;
   int n = ir.GetNPoints();
   vals.SetSize(n);
   DofTransformation * doftrans = fes->GetElementDofs(i, dofs);
   fes->DofsToVDofs(vdim-1, dofs);
   const FiniteElement *FElem = fes->GetFE(i);
   int dof = FElem->GetDof();
   Vector DofVal(dof), loc_data(dof);
   GetSubVector(dofs, loc_data);
   if (doftrans)
   {
      doftrans->InvTransformPrimal(loc_data);
   }
   if (FElem->GetMapType() == FiniteElement::VALUE)
   {
      for (int k = 0; k < n; k++)
      {
         FElem->CalcShape(ir.IntPoint(k), DofVal);
         vals(k) = DofVal * loc_data;
      }
   }
   else
   {
      ElementTransformation *Tr = fes->GetElementTransformation(i);
      for (int k = 0; k < n; k++)
      {
         Tr->SetIntPoint(&ir.IntPoint(k));
         FElem->CalcPhysShape(*Tr, DofVal);
         vals(k) = DofVal * loc_data;
      }
   }
}

void GridFunction::GetValues(int i, const IntegrationRule &ir, Vector &vals,
                             DenseMatrix &tr, int vdim)
const
{
   ElementTransformation *ET;
   ET = fes->GetElementTransformation(i);
   ET->Transform(ir, tr);

   GetValues(i, ir, vals, vdim);
}

void GridFunction::GetLaplacians(int i, const IntegrationRule &ir, Vector &laps,
                                 int vdim)
const
{
   Array<int> dofs;
   int n = ir.GetNPoints();
   laps.SetSize(n);
   fes->GetElementDofs(i, dofs);
   fes->DofsToVDofs(vdim-1, dofs);
   const FiniteElement *FElem = fes->GetFE(i);
   ElementTransformation *ET;
   ET = fes->GetElementTransformation(i);
   MFEM_ASSERT(FElem->GetMapType() == FiniteElement::VALUE,
               "invalid FE map type");

   int dof = FElem->GetDof();
   Vector DofLap(dof), loc_data(dof);
   GetSubVector(dofs, loc_data);
   for (int k = 0; k < n; k++)
   {
      const IntegrationPoint &ip = ir.IntPoint(k);
      ET->SetIntPoint(&ip);
      FElem->CalcPhysLaplacian(*ET, DofLap);
      laps(k) = DofLap * loc_data;
   }
}

void GridFunction::GetLaplacians(int i, const IntegrationRule &ir, Vector &laps,
                                 DenseMatrix &tr, int vdim)
const
{
   ElementTransformation *ET;
   ET = fes->GetElementTransformation(i);
   ET->Transform(ir, tr);

   GetLaplacians(i, ir, laps, vdim);
}


void GridFunction::GetHessians(int i, const IntegrationRule &ir,
                               DenseMatrix &hess,
                               int vdim)
const
{

   Array<int> dofs;
   int n = ir.GetNPoints();
   fes->GetElementDofs(i, dofs);
   fes->DofsToVDofs(vdim-1, dofs);
   const FiniteElement *FElem = fes->GetFE(i);
   ElementTransformation *ET;
   ET = fes->GetElementTransformation(i);
   int dim = FElem->GetDim();
   int size = (dim*(dim+1))/2;

   MFEM_ASSERT(FElem->GetMapType() == FiniteElement::VALUE,
               "invalid FE map type");

   int dof = FElem->GetDof();
   DenseMatrix DofHes(dof, size);
   hess.SetSize(n, size);

   Vector loc_data(dof);
   GetSubVector(dofs, loc_data);

   hess = 0.0;
   for (int k = 0; k < n; k++)
   {
      const IntegrationPoint &ip = ir.IntPoint(k);
      ET->SetIntPoint(&ip);
      FElem->CalcPhysHessian(*ET, DofHes);

      for (int j = 0; j < size; j++)
      {
         for (int d = 0; d < dof; d++)
         {
            hess(k,j) += DofHes(d,j) * loc_data[d];
         }
      }
   }
}

void GridFunction::GetHessians(int i, const IntegrationRule &ir,
                               DenseMatrix &hess,
                               DenseMatrix &tr, int vdim)
const
{
   ElementTransformation *ET;
   ET = fes->GetElementTransformation(i);
   ET->Transform(ir, tr);

   GetHessians(i, ir, hess, vdim);
}


int GridFunction::GetFaceValues(int i, int side, const IntegrationRule &ir,
                                Vector &vals, DenseMatrix &tr,
                                int vdim) const
{
   int n, dir;
   FaceElementTransformations *Transf;

   n = ir.GetNPoints();
   IntegrationRule eir(n);  // ---
   if (side == 2) // automatic choice of side
   {
      Transf = fes->GetMesh()->GetFaceElementTransformations(i, 0);
      if (Transf->Elem2No < 0 ||
          fes->GetAttribute(Transf->Elem1No) <=
          fes->GetAttribute(Transf->Elem2No))
      {
         dir = 0;
      }
      else
      {
         dir = 1;
      }
   }
   else
   {
      if (side == 1 && !fes->GetMesh()->FaceIsInterior(i))
      {
         dir = 0;
      }
      else
      {
         dir = side;
      }
   }
   if (dir == 0)
   {
      Transf = fes->GetMesh()->GetFaceElementTransformations(i, 4);
      Transf->Loc1.Transform(ir, eir);
      GetValues(Transf->Elem1No, eir, vals, tr, vdim);
   }
   else
   {
      Transf = fes->GetMesh()->GetFaceElementTransformations(i, 8);
      Transf->Loc2.Transform(ir, eir);
      GetValues(Transf->Elem2No, eir, vals, tr, vdim);
   }

   return dir;
}

void GridFunction::GetVectorValues(int i, const IntegrationRule &ir,
                                   DenseMatrix &vals, DenseMatrix &tr) const
{
   ElementTransformation *Tr = fes->GetElementTransformation(i);
   Tr->Transform(ir, tr);

   GetVectorValues(*Tr, ir, vals);
}

real_t GridFunction::GetValue(ElementTransformation &T,
                              const IntegrationPoint &ip,
                              int comp, Vector *tr) const
{
   if (tr)
   {
      T.SetIntPoint(&ip);
      T.Transform(ip, *tr);
   }

   const FiniteElement * fe = NULL;
   Array<int> dofs;

   switch (T.ElementType)
   {
      case ElementTransformation::ELEMENT:
         fe = fes->GetFE(T.ElementNo);
         fes->GetElementDofs(T.ElementNo, dofs);
         break;
      case ElementTransformation::EDGE:
         if (fes->FEColl()->GetContType() ==
             FiniteElementCollection::CONTINUOUS)
         {
            fe = fes->GetEdgeElement(T.ElementNo);
            fes->GetEdgeDofs(T.ElementNo, dofs);
         }
         else
         {
            MFEM_ABORT("GridFunction::GetValue: Field continuity type \""
                       << fes->FEColl()->GetContType() << "\" not supported "
                       << "on mesh edges.");
            return NAN;
         }
         break;
      case ElementTransformation::FACE:
         if (fes->FEColl()->GetContType() ==
             FiniteElementCollection::CONTINUOUS)
         {
            fe = fes->GetFaceElement(T.ElementNo);
            fes->GetFaceDofs(T.ElementNo, dofs);
         }
         else
         {
            MFEM_ABORT("GridFunction::GetValue: Field continuity type \""
                       << fes->FEColl()->GetContType() << "\" not supported "
                       << "on mesh faces.");
            return NAN;
         }
         break;
      case ElementTransformation::BDR_ELEMENT:
      {
         if (fes->FEColl()->GetContType() ==
             FiniteElementCollection::CONTINUOUS)
         {
            // This is a continuous field so we can evaluate it on the boundary.
            fe = fes->GetBE(T.ElementNo);
            fes->GetBdrElementDofs(T.ElementNo, dofs);
         }
         else
         {
            // This is a discontinuous field which cannot be evaluated on the
            // boundary so we'll evaluate it in the neighboring element.
            FaceElementTransformations * FET =
               fes->GetMesh()->GetBdrFaceTransformations(T.ElementNo);
            MFEM_ASSERT(FET != nullptr,
                        "FaceElementTransformation must be valid for a boundary element");

            // Boundary elements and boundary faces may have different
            // orientations so adjust the integration point if necessary.
            int f, o;
            fes->GetMesh()->GetBdrElementFace(T.ElementNo, &f, &o);
            IntegrationPoint fip =
               Mesh::TransformBdrElementToFace(FET->GetGeometryType(), o, ip);

            // Compute and set the point in element 1 from fip
            FET->SetAllIntPoints(&fip);
            ElementTransformation & T1 = FET->GetElement1Transformation();
            return GetValue(T1, T1.GetIntPoint(), comp);
         }
      }
      break;
      case ElementTransformation::BDR_FACE:
      {
         FaceElementTransformations * FET =
            dynamic_cast<FaceElementTransformations *>(&T);

         // Evaluate in neighboring element for both continuous and
         // discontinuous fields (the integration point in T1 should have
         // already been set).
         ElementTransformation & T1 = FET->GetElement1Transformation();
         return GetValue(T1, T1.GetIntPoint(), comp);
      }
      default:
      {
         MFEM_ABORT("GridFunction::GetValue: Unsupported element type \""
                    << T.ElementType << "\"");
         return NAN;
      }
   }

   fes->DofsToVDofs(comp-1, dofs);
   Vector DofVal(dofs.Size()), LocVec;
   if (fe->GetMapType() == FiniteElement::VALUE)
   {
      fe->CalcShape(ip, DofVal);
   }
   else
   {
      fe->CalcPhysShape(T, DofVal);
   }
   GetSubVector(dofs, LocVec);

   return (DofVal * LocVec);
}

void GridFunction::GetValues(ElementTransformation &T,
                             const IntegrationRule &ir,
                             Vector &vals, int comp,
                             DenseMatrix *tr) const
{
   if (tr)
   {
      T.Transform(ir, *tr);
   }

   int nip = ir.GetNPoints();
   vals.SetSize(nip);
   for (int j = 0; j < nip; j++)
   {
      const IntegrationPoint &ip = ir.IntPoint(j);
      T.SetIntPoint(&ip);
      vals[j] = GetValue(T, ip, comp);
   }
}

void GridFunction::GetVectorValue(ElementTransformation &T,
                                  const IntegrationPoint &ip,
                                  Vector &val, Vector *tr) const
{
   if (tr)
   {
      T.SetIntPoint(&ip);
      T.Transform(ip, *tr);
   }

   Array<int> vdofs;
   const FiniteElement *fe = NULL;
   DofTransformation * doftrans = NULL;

   switch (T.ElementType)
   {
      case ElementTransformation::ELEMENT:
         doftrans = fes->GetElementVDofs(T.ElementNo, vdofs);
         fe = fes->GetFE(T.ElementNo);
         break;
      case ElementTransformation::EDGE:
         if (fes->FEColl()->GetContType() ==
             FiniteElementCollection::CONTINUOUS)
         {
            fe = fes->GetEdgeElement(T.ElementNo);
            fes->GetEdgeVDofs(T.ElementNo, vdofs);
         }
         else
         {
            MFEM_ABORT("GridFunction::GetVectorValue: Field continuity type \""
                       << fes->FEColl()->GetContType() << "\" not supported "
                       << "on mesh edges.");
            return;
         }
         break;
      case ElementTransformation::FACE:
         if (fes->FEColl()->GetContType() ==
             FiniteElementCollection::CONTINUOUS)
         {
            fe = fes->GetFaceElement(T.ElementNo);
            fes->GetFaceVDofs(T.ElementNo, vdofs);
         }
         else
         {
            MFEM_ABORT("GridFunction::GetVectorValue: Field continuity type \""
                       << fes->FEColl()->GetContType() << "\" not supported "
                       << "on mesh faces.");
            return;
         }
         break;
      case ElementTransformation::BDR_ELEMENT:
      {
         if (fes->FEColl()->GetContType() ==
             FiniteElementCollection::CONTINUOUS)
         {
            // This is a continuous field so we can evaluate it on the boundary.
            fes->GetBdrElementVDofs(T.ElementNo, vdofs);
            fe = fes->GetBE(T.ElementNo);
         }
         else
         {
            // This is a discontinuous vector field which cannot be evaluated on
            // the boundary so we'll evaluate it in the neighboring element.
            FaceElementTransformations * FET =
               fes->GetMesh()->GetBdrFaceTransformations(T.ElementNo);
            MFEM_ASSERT(FET != nullptr,
                        "FaceElementTransformation must be valid for a boundary element");

            // Boundary elements and boundary faces may have different
            // orientations so adjust the integration point if necessary.
            int f, o;
            fes->GetMesh()->GetBdrElementFace(T.ElementNo, &f, &o);
            IntegrationPoint fip =
               Mesh::TransformBdrElementToFace(FET->GetGeometryType(), o, ip);

            // Compute and set the point in element 1 from fip
            FET->SetAllIntPoints(&fip);
            ElementTransformation & T1 = FET->GetElement1Transformation();
            return GetVectorValue(T1, T1.GetIntPoint(), val);
         }
      }
      break;
      case ElementTransformation::BDR_FACE:
      {
         FaceElementTransformations * FET =
            dynamic_cast<FaceElementTransformations *>(&T);
         MFEM_ASSERT(FET != nullptr,
                     "FaceElementTransformation must be valid for a boundary element");

         // Evaluate in neighboring element for both continuous and
         // discontinuous fields (the integration point in T1 should have
         // already been set).
         ElementTransformation & T1 = FET->GetElement1Transformation();
         return GetVectorValue(T1, T1.GetIntPoint(), val);
      }
      default:
      {
         MFEM_ABORT("GridFunction::GetVectorValue: Unsupported element type \""
                    << T.ElementType << "\"");
         if (val.Size() > 0) { val = NAN; }
         return;
      }
   }

   int dof = fe->GetDof();
   Vector loc_data;
   GetSubVector(vdofs, loc_data);
   if (doftrans)
   {
      doftrans->InvTransformPrimal(loc_data);
   }
   if (fe->GetRangeType() == FiniteElement::SCALAR)
   {
      Vector shape(dof);
      if (fe->GetMapType() == FiniteElement::VALUE)
      {
         fe->CalcShape(ip, shape);
      }
      else
      {
         fe->CalcPhysShape(T, shape);
      }
      int vdim = fes->GetVDim();
      val.SetSize(vdim);
      for (int k = 0; k < vdim; k++)
      {
         val(k) = shape * (&loc_data[dof * k]);
      }
   }
   else
   {
      int spaceDim = fes->GetMesh()->SpaceDimension();
      int vdim = std::max(spaceDim, fe->GetRangeDim());
      DenseMatrix vshape(dof, vdim);
      fe->CalcVShape(T, vshape);
      val.SetSize(vdim);
      vshape.MultTranspose(loc_data, val);
   }
}

void GridFunction::GetVectorValues(ElementTransformation &T,
                                   const IntegrationRule &ir,
                                   DenseMatrix &vals,
                                   DenseMatrix *tr) const
{
   if (tr)
   {
      T.Transform(ir, *tr);
   }

   const FiniteElement *FElem = fes->GetFE(T.ElementNo);
   int dof = FElem->GetDof();

   Array<int> vdofs;
   DofTransformation * doftrans = fes->GetElementVDofs(T.ElementNo, vdofs);
   Vector loc_data;
   GetSubVector(vdofs, loc_data);
   if (doftrans)
   {
      doftrans->InvTransformPrimal(loc_data);
   }

   int nip = ir.GetNPoints();

   if (FElem->GetRangeType() == FiniteElement::SCALAR)
   {
      Vector shape(dof);
      int vdim = fes->GetVDim();
      vals.SetSize(vdim, nip);
      for (int j = 0; j < nip; j++)
      {
         const IntegrationPoint &ip = ir.IntPoint(j);
         T.SetIntPoint(&ip);
         FElem->CalcPhysShape(T, shape);

         for (int k = 0; k < vdim; k++)
         {
            vals(k,j) = shape * (&loc_data[dof * k]);
         }
      }
   }
   else
   {
      int spaceDim = fes->GetMesh()->SpaceDimension();
      int vdim = std::max(spaceDim, FElem->GetRangeDim());
      DenseMatrix vshape(dof, vdim);

      vals.SetSize(vdim, nip);
      Vector val_j;

      for (int j = 0; j < nip; j++)
      {
         const IntegrationPoint &ip = ir.IntPoint(j);
         T.SetIntPoint(&ip);
         FElem->CalcVShape(T, vshape);

         vals.GetColumnReference(j, val_j);
         vshape.MultTranspose(loc_data, val_j);
      }
   }
}

int GridFunction::GetFaceVectorValues(
   int i, int side, const IntegrationRule &ir,
   DenseMatrix &vals, DenseMatrix &tr) const
{
   int di;
   FaceElementTransformations *Transf;

   IntegrationRule eir(ir.GetNPoints());  // ---
   Transf = fes->GetMesh()->GetFaceElementTransformations(i, 0);
   if (side == 2)
   {
      if (Transf->Elem2No < 0 ||
          fes->GetAttribute(Transf->Elem1No) <=
          fes->GetAttribute(Transf->Elem2No))
      {
         di = 0;
      }
      else
      {
         di = 1;
      }
   }
   else
   {
      di = side;
   }
   if (di == 0)
   {
      Transf = fes->GetMesh()->GetFaceElementTransformations(i, 5);
      MFEM_ASSERT(Transf != nullptr, "FaceElementTransformation cannot be null!");
      Transf->Loc1.Transform(ir, eir);
      GetVectorValues(*Transf->Elem1, eir, vals, &tr);
   }
   else
   {
      Transf = fes->GetMesh()->GetFaceElementTransformations(i, 10);
      MFEM_ASSERT(Transf != nullptr, "FaceElementTransformation cannot be null!");
      Transf->Loc2.Transform(ir, eir);
      GetVectorValues(*Transf->Elem2, eir, vals, &tr);
   }

   return di;
}

void GridFunction::GetValuesFrom(const GridFunction &orig_func)
{
   // Without averaging ...

   const FiniteElementSpace *orig_fes = orig_func.FESpace();
   DofTransformation * doftrans;
   DofTransformation * orig_doftrans;
   Array<int> vdofs, orig_vdofs;
   Vector shape, loc_values, orig_loc_values;
   int i, j, d, ne, dof, odof, vdim;

   ne = fes->GetNE();
   vdim = fes->GetVDim();
   for (i = 0; i < ne; i++)
   {
      doftrans = fes->GetElementVDofs(i, vdofs);
      orig_doftrans = orig_fes->GetElementVDofs(i, orig_vdofs);
      orig_func.GetSubVector(orig_vdofs, orig_loc_values);
      if (orig_doftrans)
      {
         orig_doftrans->InvTransformPrimal(orig_loc_values);
      }
      const FiniteElement *fe = fes->GetFE(i);
      const FiniteElement *orig_fe = orig_fes->GetFE(i);
      dof = fe->GetDof();
      odof = orig_fe->GetDof();
      loc_values.SetSize(dof * vdim);
      shape.SetSize(odof);
      const IntegrationRule &ir = fe->GetNodes();
      for (j = 0; j < dof; j++)
      {
         const IntegrationPoint &ip = ir.IntPoint(j);
         orig_fe->CalcShape(ip, shape);
         for (d = 0; d < vdim; d++)
         {
            loc_values(d*dof+j) = shape * (&orig_loc_values[d * odof]);
         }
      }
      if (doftrans)
      {
         doftrans->TransformPrimal(loc_values);
      }
      SetSubVector(vdofs, loc_values);
   }
}

void GridFunction::GetBdrValuesFrom(const GridFunction &orig_func)
{
   // Without averaging ...

   const FiniteElementSpace *orig_fes = orig_func.FESpace();
   // DofTransformation * doftrans;
   // DofTransformation * orig_doftrans;
   Array<int> vdofs, orig_vdofs;
   Vector shape, loc_values, loc_values_t, orig_loc_values, orig_loc_values_t;
   int i, j, d, nbe, dof, odof, vdim;

   nbe = fes->GetNBE();
   vdim = fes->GetVDim();
   for (i = 0; i < nbe; i++)
   {
      fes->GetBdrElementVDofs(i, vdofs);
      orig_fes->GetBdrElementVDofs(i, orig_vdofs);
      orig_func.GetSubVector(orig_vdofs, orig_loc_values);
      const FiniteElement *fe = fes->GetBE(i);
      const FiniteElement *orig_fe = orig_fes->GetBE(i);
      dof = fe->GetDof();
      odof = orig_fe->GetDof();
      loc_values.SetSize(dof * vdim);
      shape.SetSize(odof);
      const IntegrationRule &ir = fe->GetNodes();
      for (j = 0; j < dof; j++)
      {
         const IntegrationPoint &ip = ir.IntPoint(j);
         orig_fe->CalcShape(ip, shape);
         for (d = 0; d < vdim; d++)
         {
            loc_values(d*dof+j) = shape * (&orig_loc_values[d * odof]);
         }
      }
      SetSubVector(vdofs, loc_values);
   }
}

void GridFunction::GetVectorFieldValues(
   int i, const IntegrationRule &ir, DenseMatrix &vals,
   DenseMatrix &tr, int comp) const
{
   Array<int> vdofs;
   ElementTransformation *transf;

   int d, k, n, sdim, dof;

   n = ir.GetNPoints();
   DofTransformation * doftrans = fes->GetElementVDofs(i, vdofs);
   const FiniteElement *fe = fes->GetFE(i);
   dof = fe->GetDof();
   sdim = fes->GetMesh()->SpaceDimension();
   // int *dofs = &vdofs[comp*dof];
   transf = fes->GetElementTransformation(i);
   transf->Transform(ir, tr);
   vals.SetSize(n, sdim);
   DenseMatrix vshape(dof, sdim);
   Vector loc_data, val(sdim);
   GetSubVector(vdofs, loc_data);
   if (doftrans)
   {
      doftrans->InvTransformPrimal(loc_data);
   }
   for (k = 0; k < n; k++)
   {
      const IntegrationPoint &ip = ir.IntPoint(k);
      transf->SetIntPoint(&ip);
      fe->CalcVShape(*transf, vshape);
      vshape.MultTranspose(loc_data, val);
      for (d = 0; d < sdim; d++)
      {
         vals(k,d) = val(d);
      }
   }
}

void GridFunction::ReorderByNodes()
{
   if (fes->GetOrdering() == Ordering::byNODES)
   {
      return;
   }

   int i, j, k;
   int vdim = fes->GetVDim();
   int ndofs = fes->GetNDofs();
   real_t *temp = new real_t[size];

   k = 0;
   for (j = 0; j < ndofs; j++)
      for (i = 0; i < vdim; i++)
      {
         temp[j+i*ndofs] = data[k++];
      }

   for (i = 0; i < size; i++)
   {
      data[i] = temp[i];
   }

   delete [] temp;
}

void GridFunction::GetVectorFieldNodalValues(Vector &val, int comp) const
{
   int i, k;
   Array<int> overlap(fes->GetNV());
   Array<int> vertices;
   DenseMatrix vals, tr;

   val.SetSize(overlap.Size());
   overlap = 0;
   val = 0.0;

   comp--;
   for (i = 0; i < fes->GetNE(); i++)
   {
      const IntegrationRule *ir =
         Geometries.GetVertices(fes->GetFE(i)->GetGeomType());
      fes->GetElementVertices(i, vertices);
      GetVectorFieldValues(i, *ir, vals, tr);
      for (k = 0; k < ir->GetNPoints(); k++)
      {
         val(vertices[k]) += vals(k, comp);
         overlap[vertices[k]]++;
      }
   }

   for (i = 0; i < overlap.Size(); i++)
   {
      val(i) /= overlap[i];
   }
}

void GridFunction::ProjectVectorFieldOn(GridFunction &vec_field, int comp)
{
   FiniteElementSpace *new_fes = vec_field.FESpace();

   int d, i, k, ind, dof, sdim;
   Array<int> overlap(new_fes->GetVSize());
   Array<int> new_vdofs;
   DenseMatrix vals, tr;

   sdim = fes->GetMesh()->SpaceDimension();
   overlap = 0;
   vec_field = 0.0;

   for (i = 0; i < new_fes->GetNE(); i++)
   {
      const FiniteElement *fe = new_fes->GetFE(i);
      const IntegrationRule &ir = fe->GetNodes();
      GetVectorFieldValues(i, ir, vals, tr, comp);
      new_fes->GetElementVDofs(i, new_vdofs);
      dof = fe->GetDof();
      for (d = 0; d < sdim; d++)
      {
         for (k = 0; k < dof; k++)
         {
            if ( (ind=new_vdofs[dof*d+k]) < 0 )
            {
               ind = -1-ind, vals(k, d) = - vals(k, d);
            }
            vec_field(ind) += vals(k, d);
            overlap[ind]++;
         }
      }
   }

   for (i = 0; i < overlap.Size(); i++)
   {
      vec_field(i) /= overlap[i];
   }
}

void GridFunction::AccumulateAndCountDerivativeValues(
   int comp, int der_comp, GridFunction &der,
   Array<int> &zones_per_dof) const
{
   FiniteElementSpace * der_fes = der.FESpace();
   ElementTransformation * transf;
   zones_per_dof.SetSize(der_fes->GetVSize());
   Array<int> der_dofs, vdofs;
   DenseMatrix dshape, inv_jac;
   Vector pt_grad, loc_func;
   int i, j, k, dim, dof, der_dof, ind;
   real_t a;

   zones_per_dof = 0;
   der = 0.0;

   comp--;
   for (i = 0; i < der_fes->GetNE(); i++)
   {
      const FiniteElement *der_fe = der_fes->GetFE(i);
      const FiniteElement *fe = fes->GetFE(i);
      const IntegrationRule &ir = der_fe->GetNodes();
      der_fes->GetElementDofs(i, der_dofs);
      fes->GetElementVDofs(i, vdofs);
      dim = fe->GetDim();
      dof = fe->GetDof();
      der_dof = der_fe->GetDof();
      dshape.SetSize(dof, dim);
      inv_jac.SetSize(dim);
      pt_grad.SetSize(dim);
      loc_func.SetSize(dof);
      transf = fes->GetElementTransformation(i);
      for (j = 0; j < dof; j++)
         loc_func(j) = ( (ind=vdofs[comp*dof+j]) >= 0 ) ?
                       (data[ind]) : (-data[-1-ind]);
      for (k = 0; k < der_dof; k++)
      {
         const IntegrationPoint &ip = ir.IntPoint(k);
         fe->CalcDShape(ip, dshape);
         dshape.MultTranspose(loc_func, pt_grad);
         transf->SetIntPoint(&ip);
         CalcInverse(transf->Jacobian(), inv_jac);
         a = 0.0;
         for (j = 0; j < dim; j++)
         {
            a += inv_jac(j, der_comp) * pt_grad(j);
         }
         der(der_dofs[k]) += a;
         zones_per_dof[der_dofs[k]]++;
      }
   }
}

void GridFunction::GetDerivative(int comp, int der_comp,
                                 GridFunction &der) const
{
   Array<int> overlap;
   AccumulateAndCountDerivativeValues(comp, der_comp, der, overlap);

   for (int i = 0; i < overlap.Size(); i++)
   {
      der(i) /= overlap[i];
   }
}

void GridFunction::GetVectorGradientHat(
   ElementTransformation &T, DenseMatrix &gh) const
{
   const FiniteElement *FElem = fes->GetFE(T.ElementNo);
   int dim = FElem->GetDim(), dof = FElem->GetDof();
   Vector loc_data;
   GetElementDofValues(T.ElementNo, loc_data);
   // assuming scalar FE
   int vdim = fes->GetVDim();
   DenseMatrix dshape(dof, dim);
   FElem->CalcDShape(T.GetIntPoint(), dshape);
   gh.SetSize(vdim, dim);
   DenseMatrix loc_data_mat(loc_data.GetData(), dof, vdim);
   MultAtB(loc_data_mat, dshape, gh);
}

real_t GridFunction::GetDivergence(ElementTransformation &T) const
{
   switch (T.ElementType)
   {
      case ElementTransformation::ELEMENT:
      {
         int elNo = T.ElementNo;
         const FiniteElement *fe = fes->GetFE(elNo);
         if (fe->GetRangeType() == FiniteElement::SCALAR)
         {
            MFEM_ASSERT(fe->GetMapType() == FiniteElement::VALUE,
                        "invalid FE map type");
            DenseMatrix grad_hat;
            GetVectorGradientHat(T, grad_hat);
            const DenseMatrix &Jinv = T.InverseJacobian();
            real_t div_v = 0.0;
            for (int i = 0; i < Jinv.Width(); i++)
            {
               for (int j = 0; j < Jinv.Height(); j++)
               {
                  div_v += grad_hat(i, j) * Jinv(j, i);
               }
            }
            return div_v;
         }
         else
         {
            // Assuming RT-type space
            Array<int> dofs;
            DofTransformation * doftrans = fes->GetElementDofs(elNo, dofs);
            Vector loc_data, divshape(fe->GetDof());
            GetSubVector(dofs, loc_data);
            if (doftrans)
            {
               doftrans->InvTransformPrimal(loc_data);
            }
            fe->CalcDivShape(T.GetIntPoint(), divshape);
            return (loc_data * divshape) / T.Weight();
         }
      }
      break;
      case ElementTransformation::BDR_ELEMENT:
      {
         // In order to properly capture the derivative of the normal component
         // of the field (as well as the transverse divergence of the
         // tangential components) we must evaluate it in the neighboring
         // element.
         FaceElementTransformations * FET =
            fes->GetMesh()->GetBdrFaceTransformations(T.ElementNo);

         // Boundary elements and boundary faces may have different
         // orientations so adjust the integration point if necessary.
         int f, o;
         fes->GetMesh()->GetBdrElementFace(T.ElementNo, &f, &o);
         IntegrationPoint fip =
            Mesh::TransformBdrElementToFace(FET->GetGeometryType(), o,
                                            T.GetIntPoint());

         // Compute and set the point in element 1 from fip
         FET->SetAllIntPoints(&fip);
         ElementTransformation & T1 = FET->GetElement1Transformation();

         return GetDivergence(T1);
      }
      break;
      case ElementTransformation::BDR_FACE:
      {
         // This must be a DG context so this dynamic cast must succeed.
         FaceElementTransformations * FET =
            dynamic_cast<FaceElementTransformations *>(&T);

         // Evaluate in neighboring element (the integration point in T1 should
         // have already been set).
         ElementTransformation & T1 = FET->GetElement1Transformation();
         return GetDivergence(T1);
      }
      break;
      default:
      {
         MFEM_ABORT("GridFunction::GetDivergence: Unsupported element type \""
                    << T.ElementType << "\"");
      }
   }
   return 0.0; // never reached
}

void GridFunction::GetCurl(ElementTransformation &T, Vector &curl) const
{
   switch (T.ElementType)
   {
      case ElementTransformation::ELEMENT:
      {
         int elNo = T.ElementNo;
         const FiniteElement *fe = fes->GetFE(elNo);
         if (fe->GetRangeType() == FiniteElement::SCALAR)
         {
            MFEM_ASSERT(fe->GetMapType() == FiniteElement::VALUE,
                        "invalid FE map type");
            DenseMatrix grad_hat;
            GetVectorGradientHat(T, grad_hat);
            const DenseMatrix &Jinv = T.InverseJacobian();
            // Dimensions of grad are vdim x FElem->Dim
            DenseMatrix grad(grad_hat.Height(), Jinv.Width());
            Mult(grad_hat, Jinv, grad);
            MFEM_ASSERT(grad.Height() == grad.Width(), "");
            if (grad.Height() == 3)
            {
               curl.SetSize(3);
               curl(0) = grad(2,1) - grad(1,2);
               curl(1) = grad(0,2) - grad(2,0);
               curl(2) = grad(1,0) - grad(0,1);
            }
            else if (grad.Height() == 2)
            {
               curl.SetSize(1);
               curl(0) = grad(1,0) - grad(0,1);
            }
         }
         else
         {
            // Assuming ND-type space
            Array<int> dofs;
            DofTransformation * doftrans = fes->GetElementDofs(elNo, dofs);
            Vector loc_data;
            GetSubVector(dofs, loc_data);
            if (doftrans)
            {
               doftrans->InvTransformPrimal(loc_data);
            }
            DenseMatrix curl_shape(fe->GetDof(), fe->GetCurlDim());
            curl.SetSize(curl_shape.Width());
            fe->CalcPhysCurlShape(T, curl_shape);
            curl_shape.MultTranspose(loc_data, curl);
         }
      }
      break;
      case ElementTransformation::BDR_ELEMENT:
      {
         // In order to capture the tangential components of the curl we
         // must evaluate it in the neighboring element.
         FaceElementTransformations * FET =
            fes->GetMesh()->GetBdrFaceTransformations(T.ElementNo);

         // Boundary elements and boundary faces may have different
         // orientations so adjust the integration point if necessary.
         int f, o;
         fes->GetMesh()->GetBdrElementFace(T.ElementNo, &f, &o);
         IntegrationPoint fip =
            Mesh::TransformBdrElementToFace(FET->GetGeometryType(), o,
                                            T.GetIntPoint());

         // Compute and set the point in element 1 from fip
         FET->SetAllIntPoints(&fip);
         ElementTransformation & T1 = FET->GetElement1Transformation();

         GetCurl(T1, curl);
      }
      break;
      case ElementTransformation::BDR_FACE:
      {
         // This must be a DG context so this dynamic cast must succeed.
         FaceElementTransformations * FET =
            dynamic_cast<FaceElementTransformations *>(&T);

         // Evaluate in neighboring element (the integration point in T1 should
         // have already been set).
         ElementTransformation & T1 = FET->GetElement1Transformation();
         GetCurl(T1, curl);
      }
      break;
      default:
      {
         MFEM_ABORT("GridFunction::GetCurl: Unsupported element type \""
                    << T.ElementType << "\"");
      }
   }
}

void GridFunction::GetGradient(ElementTransformation &T, Vector &grad) const
{
   switch (T.ElementType)
   {
      case ElementTransformation::ELEMENT:
      {
         const FiniteElement *fe = fes->GetFE(T.ElementNo);
         MFEM_ASSERT(fe->GetMapType() == FiniteElement::VALUE,
                     "invalid FE map type");
         MFEM_ASSERT(fes->GetVDim() == 1, "Defined for scalar functions.");
         int spaceDim = fes->GetMesh()->SpaceDimension();
         int dim = fe->GetDim(), dof = fe->GetDof();
         DenseMatrix dshape(dof, dim);
         Vector lval, gh(dim);

         grad.SetSize(spaceDim);
         GetElementDofValues(T.ElementNo, lval);
         fe->CalcDShape(T.GetIntPoint(), dshape);
         dshape.MultTranspose(lval, gh);
         T.InverseJacobian().MultTranspose(gh, grad);
      }
      break;
      case ElementTransformation::BDR_ELEMENT:
      {
         // In order to properly capture the normal component of the gradient
         // as well as its tangential components we must evaluate it in the
         // neighboring element.
         FaceElementTransformations * FET =
            fes->GetMesh()->GetBdrFaceTransformations(T.ElementNo);

         // Boundary elements and boundary faces may have different
         // orientations so adjust the integration point if necessary.
         int f, o;
         fes->GetMesh()->GetBdrElementFace(T.ElementNo, &f, &o);
         IntegrationPoint fip =
            Mesh::TransformBdrElementToFace(FET->GetGeometryType(), o,
                                            T.GetIntPoint());

         // Compute and set the point in element 1 from fip
         FET->SetAllIntPoints(&fip);
         ElementTransformation & T1 = FET->GetElement1Transformation();

         GetGradient(T1, grad);
      }
      break;
      case ElementTransformation::BDR_FACE:
      {
         // This must be a DG context so this dynamic cast must succeed.
         FaceElementTransformations * FET =
            dynamic_cast<FaceElementTransformations *>(&T);

         // Evaluate in neighboring element (the integration point in T1 should
         // have already been set).
         ElementTransformation & T1 = FET->GetElement1Transformation();
         GetGradient(T1, grad);
      }
      break;
      default:
      {
         MFEM_ABORT("GridFunction::GetGradient: Unsupported element type \""
                    << T.ElementType << "\"");
      }
   }
}

void GridFunction::GetGradients(ElementTransformation &tr,
                                const IntegrationRule &ir,
                                DenseMatrix &grad) const
{
   int elNo = tr.ElementNo;
   const FiniteElement *fe = fes->GetFE(elNo);
   MFEM_ASSERT(fe->GetMapType() == FiniteElement::VALUE, "invalid FE map type");
   DenseMatrix dshape(fe->GetDof(), fe->GetDim());
   Vector lval, gh(fe->GetDim()), gcol;

   GetElementDofValues(tr.ElementNo, lval);
   grad.SetSize(fe->GetDim(), ir.GetNPoints());
   for (int i = 0; i < ir.GetNPoints(); i++)
   {
      const IntegrationPoint &ip = ir.IntPoint(i);
      fe->CalcDShape(ip, dshape);
      dshape.MultTranspose(lval, gh);
      tr.SetIntPoint(&ip);
      grad.GetColumnReference(i, gcol);
      const DenseMatrix &Jinv = tr.InverseJacobian();
      Jinv.MultTranspose(gh, gcol);
   }
}

void GridFunction::GetVectorGradient(
   ElementTransformation &T, DenseMatrix &grad) const
{
   switch (T.ElementType)
   {
      case ElementTransformation::ELEMENT:
      {
         MFEM_ASSERT(fes->GetFE(T.ElementNo)->GetMapType() ==
                     FiniteElement::VALUE, "invalid FE map type");
         DenseMatrix grad_hat;
         GetVectorGradientHat(T, grad_hat);
         const DenseMatrix &Jinv = T.InverseJacobian();
         grad.SetSize(grad_hat.Height(), Jinv.Width());
         Mult(grad_hat, Jinv, grad);
      }
      break;
      case ElementTransformation::BDR_ELEMENT:
      {
         // In order to capture the normal component of the gradient we
         // must evaluate it in the neighboring element.
         FaceElementTransformations * FET =
            fes->GetMesh()->GetBdrFaceTransformations(T.ElementNo);

         // Boundary elements and boundary faces may have different
         // orientations so adjust the integration point if necessary.
         int f, o;
         fes->GetMesh()->GetBdrElementFace(T.ElementNo, &f, &o);
         IntegrationPoint fip =
            Mesh::TransformBdrElementToFace(FET->GetGeometryType(), o,
                                            T.GetIntPoint());

         // Compute and set the point in element 1 from fip
         FET->SetAllIntPoints(&fip);
         ElementTransformation & T1 = FET->GetElement1Transformation();

         GetVectorGradient(T1, grad);
      }
      break;
      case ElementTransformation::BDR_FACE:
      {
         // This must be a DG context so this dynamic cast must succeed.
         FaceElementTransformations * FET =
            dynamic_cast<FaceElementTransformations *>(&T);

         // Evaluate in neighboring element (the integration point in T1 should
         // have already been set).
         ElementTransformation & T1 = FET->GetElement1Transformation();
         GetVectorGradient(T1, grad);
      }
      break;
      default:
      {
         MFEM_ABORT("GridFunction::GetVectorGradient: "
                    "Unsupported element type \"" << T.ElementType << "\"");
      }
   }
}

void GridFunction::GetElementAverages(GridFunction &avgs) const
{
   MassIntegrator Mi;
   DenseMatrix loc_mass;
   DofTransformation * te_doftrans;
   DofTransformation * tr_doftrans;
   Array<int> te_dofs, tr_dofs;
   Vector loc_avgs, loc_this;
   Vector int_psi(avgs.Size());

   avgs = 0.0;
   int_psi = 0.0;
   for (int i = 0; i < fes->GetNE(); i++)
   {
      Mi.AssembleElementMatrix2(*fes->GetFE(i), *avgs.FESpace()->GetFE(i),
                                *fes->GetElementTransformation(i), loc_mass);
      tr_doftrans = fes->GetElementDofs(i, tr_dofs);
      te_doftrans = avgs.FESpace()->GetElementDofs(i, te_dofs);
      GetSubVector(tr_dofs, loc_this);
      if (tr_doftrans)
      {
         tr_doftrans->InvTransformPrimal(loc_this);
      }
      loc_avgs.SetSize(te_dofs.Size());
      loc_mass.Mult(loc_this, loc_avgs);
      if (te_doftrans)
      {
         te_doftrans->TransformPrimal(loc_avgs);
      }
      avgs.AddElementVector(te_dofs, loc_avgs);
      loc_this = 1.0; // assume the local basis for 'this' sums to 1
      loc_mass.Mult(loc_this, loc_avgs);
      int_psi.AddElementVector(te_dofs, loc_avgs);
   }
   for (int i = 0; i < avgs.Size(); i++)
   {
      avgs(i) /= int_psi(i);
   }
}

void GridFunction::GetElementDofValues(int el, Vector &dof_vals) const
{
   Array<int> dof_idx;
   DofTransformation * doftrans = fes->GetElementVDofs(el, dof_idx);
   GetSubVector(dof_idx, dof_vals);
   if (doftrans)
   {
      doftrans->InvTransformPrimal(dof_vals);
   }
}

void GridFunction::ProjectGridFunction(const GridFunction &src)
{
   Mesh *mesh = fes->GetMesh();
   bool sameP = false;
   DenseMatrix P;

   if (!mesh->GetNE()) { return; }

   Geometry::Type geom, cached_geom = Geometry::INVALID;
   if (mesh->GetNumGeometries(mesh->Dimension()) == 1)
   {
      // Assuming that the projection matrix is the same for all elements
      sameP = true;
      fes->GetTypicalFE()->Project(*src.fes->GetTypicalFE(),
                                   *mesh->GetTypicalElementTransformation(), P);
   }
   const int vdim = fes->GetVDim();
   MFEM_VERIFY(vdim == src.fes->GetVDim(), "incompatible vector dimensions!");

   Array<int> src_vdofs, dest_vdofs;
   Vector src_lvec, dest_lvec(vdim*P.Height());

   for (int i = 0; i < mesh->GetNE(); i++)
   {
      // Assuming the projection matrix P depends only on the element geometry
      if ( !sameP && (geom = mesh->GetElementBaseGeometry(i)) != cached_geom )
      {
         fes->GetFE(i)->Project(*src.fes->GetFE(i),
                                *mesh->GetElementTransformation(i), P);
         dest_lvec.SetSize(vdim*P.Height());
         cached_geom = geom;
      }

      DofTransformation * src_doftrans = src.fes->GetElementVDofs(i, src_vdofs);
      src.GetSubVector(src_vdofs, src_lvec);
      if (src_doftrans)
      {
         src_doftrans->InvTransformPrimal(src_lvec);
      }
      for (int vd = 0; vd < vdim; vd++)
      {
         P.Mult(&src_lvec[vd*P.Width()], &dest_lvec[vd*P.Height()]);
      }
      DofTransformation * doftrans = fes->GetElementVDofs(i, dest_vdofs);
      if (doftrans)
      {
         doftrans->TransformPrimal(dest_lvec);
      }
      SetSubVector(dest_vdofs, dest_lvec);
   }
}

void GridFunction::ImposeBounds(int i, const Vector &weights,
                                const Vector &lo_, const Vector &hi_)
{
   Array<int> vdofs;
   DofTransformation * doftrans = fes->GetElementVDofs(i, vdofs);
   int size = vdofs.Size();
   Vector vals, new_vals(size);

   GetSubVector(vdofs, vals);
   if (doftrans)
   {
      doftrans->InvTransformPrimal(vals);
   }

   MFEM_ASSERT(weights.Size() == size, "Different # of weights and dofs.");
   MFEM_ASSERT(lo_.Size() == size, "Different # of lower bounds and dofs.");
   MFEM_ASSERT(hi_.Size() == size, "Different # of upper bounds and dofs.");

   int max_iter = 30;
   real_t tol = 1.e-12;
   SLBQPOptimizer slbqp;
   slbqp.SetMaxIter(max_iter);
   slbqp.SetAbsTol(1.0e-18);
   slbqp.SetRelTol(tol);
   slbqp.SetBounds(lo_, hi_);
   slbqp.SetLinearConstraint(weights, weights * vals);
   slbqp.SetPrintLevel(0); // print messages only if not converged
   slbqp.Mult(vals, new_vals);

   if (doftrans)
   {
      doftrans->TransformPrimal(new_vals);
   }
   SetSubVector(vdofs, new_vals);
}

void GridFunction::ImposeBounds(int i, const Vector &weights,
                                real_t min_, real_t max_)
{
   Array<int> vdofs;
   DofTransformation * doftrans = fes->GetElementVDofs(i, vdofs);
   int size = vdofs.Size();
   Vector vals, new_vals(size);
   GetSubVector(vdofs, vals);
   if (doftrans)
   {
      doftrans->InvTransformPrimal(vals);
   }

   real_t max_val = vals.Max();
   real_t min_val = vals.Min();

   if (max_val <= min_)
   {
      new_vals = min_;
      if (doftrans)
      {
         doftrans->TransformPrimal(new_vals);
      }
      SetSubVector(vdofs, new_vals);
      return;
   }

   if (min_ <= min_val && max_val <= max_)
   {
      return;
   }

   Vector minv(size), maxv(size);
   minv = (min_ > min_val) ? min_ : min_val;
   maxv = (max_ < max_val) ? max_ : max_val;

   ImposeBounds(i, weights, minv, maxv);
}

void GridFunction::RestrictConforming()
{
   const SparseMatrix *R = fes->GetRestrictionMatrix();
   const Operator *P = fes->GetProlongationMatrix();

   if (P && R)
   {
      Vector tmp(R->Height());
      R->Mult(*this, tmp);
      P->Mult(tmp, *this);
   }
}

void GridFunction::GetNodalValues(Vector &nval, int vdim) const
{
   int i, j;
   Array<int> vertices;
   Array<real_t> values;
   Array<int> overlap(fes->GetNV());
   nval.SetSize(fes->GetNV());
   nval = 0.0;
   overlap = 0;
   nval.HostReadWrite();
   for (i = 0; i < fes->GetNE(); i++)
   {
      fes->GetElementVertices(i, vertices);
      GetNodalValues(i, values, vdim);
      for (j = 0; j < vertices.Size(); j++)
      {
         nval(vertices[j]) += values[j];
         overlap[vertices[j]]++;
      }
   }
   for (i = 0; i < overlap.Size(); i++)
   {
      nval(i) /= overlap[i];
   }
}


void GridFunction::CountElementsPerVDof(Array<int> &elem_per_vdof) const
{
   elem_per_vdof.SetSize(fes->GetVSize());
   elem_per_vdof = 0;
   Array<int> vdofs;

   for (int i = 0; i < fes->GetNE(); i++)
   {
      fes->GetElementVDofs(i, vdofs);
      // Accumulate values in all dofs, count the zones.
      for (int j = 0; j < vdofs.Size(); j++)
      {
         elem_per_vdof[vdofs[j]]++;
      }
   }
}

void GridFunction::AccumulateAndCountZones(Coefficient &coeff,
                                           AvgType type,
                                           Array<int> &zones_per_vdof)
{
   zones_per_vdof.SetSize(fes->GetVSize());
   zones_per_vdof = 0;

   // Local interpolation
   Array<int> vdofs;
   Vector vals;
   *this = 0.0;

   HostReadWrite();

   for (int i = 0; i < fes->GetNE(); i++)
   {
      fes->GetElementVDofs(i, vdofs);
      // Local interpolation of coeff.
      vals.SetSize(vdofs.Size());
      fes->GetFE(i)->Project(coeff, *fes->GetElementTransformation(i), vals);

      // Accumulate values in all dofs, count the zones.
      for (int j = 0; j < vdofs.Size(); j++)
      {
         if (type == HARMONIC)
         {
            MFEM_VERIFY(vals[j] != 0.0,
                        "Coefficient has zeros, harmonic avg is undefined!");
            (*this)(vdofs[j]) += 1.0 / vals[j];
         }
         else if (type == ARITHMETIC)
         {
            (*this)(vdofs[j]) += vals[j];
         }
         else { MFEM_ABORT("Not implemented"); }

         zones_per_vdof[vdofs[j]]++;
      }
   }
}

void GridFunction::AccumulateAndCountZones(VectorCoefficient &vcoeff,
                                           AvgType type,
                                           Array<int> &zones_per_vdof)
{
   zones_per_vdof.SetSize(fes->GetVSize());
   zones_per_vdof = 0;

   // Local interpolation
   Array<int> vdofs;
   Vector vals;
   *this = 0.0;

   HostReadWrite();

   for (int i = 0; i < fes->GetNE(); i++)
   {
      fes->GetElementVDofs(i, vdofs);
      // Local interpolation of coeff.
      vals.SetSize(vdofs.Size());
      fes->GetFE(i)->Project(vcoeff, *fes->GetElementTransformation(i), vals);

      // Accumulate values in all dofs, count the zones.
      for (int j = 0; j < vdofs.Size(); j++)
      {
         int ldof;
         int isign;
         if (vdofs[j] < 0 )
         {
            ldof = -1-vdofs[j];
            isign = -1;
         }
         else
         {
            ldof = vdofs[j];
            isign = 1;
         }

         if (type == HARMONIC)
         {
            MFEM_VERIFY(vals[j] != 0.0,
                        "Coefficient has zeros, harmonic avg is undefined!");
            (*this)(ldof) += isign / vals[j];
         }
         else if (type == ARITHMETIC)
         {
            (*this)(ldof) += isign*vals[j];

         }
         else { MFEM_ABORT("Not implemented"); }

         zones_per_vdof[ldof]++;
      }
   }
}

void GridFunction::AccumulateAndCountBdrValues(
   Coefficient *coeff[], VectorCoefficient *vcoeff, const Array<int> &attr,
   Array<int> &values_counter)
{
   Array<int> vdofs;
   Vector vc;

   values_counter.SetSize(Size());
   values_counter = 0;

   const int vdim = fes->GetVDim();
   HostReadWrite();

   for (int i = 0; i < fes->GetNBE(); i++)
   {
      if (attr[fes->GetBdrAttribute(i) - 1] == 0) { continue; }

      const FiniteElement *fe = fes->GetBE(i);
      const int fdof = fe->GetDof();
      ElementTransformation *transf = fes->GetBdrElementTransformation(i);
      const IntegrationRule &ir = fe->GetNodes();
      fes->GetBdrElementVDofs(i, vdofs);

      for (int j = 0; j < fdof; j++)
      {
         const IntegrationPoint &ip = ir.IntPoint(j);
         transf->SetIntPoint(&ip);
         if (vcoeff) { vcoeff->Eval(vc, *transf, ip); }
         for (int d = 0; d < vdim; d++)
         {
            if (!vcoeff && !coeff[d]) { continue; }

            real_t val = vcoeff ? vc(d) : coeff[d]->Eval(*transf, ip);
            int ind = vdofs[fdof*d+j];
            if ( ind < 0 )
            {
               val = -val, ind = -1-ind;
            }
            if (++values_counter[ind] == 1)
            {
               (*this)(ind) = val;
            }
            else
            {
               (*this)(ind) += val;
            }
         }
      }
   }

   // In the case of partially conforming space, i.e. (fes->cP != NULL), we need
   // to set the values of all dofs on which the dofs set above depend.
   // Dependency is defined from the matrix A = cP.cR: dof i depends on dof j
   // iff A_ij != 0. It is sufficient to resolve just the first level of
   // dependency, since A is a projection matrix: A^n = A due to cR.cP = I.
   // Cases like these arise in 3D when boundary edges are constrained by
   // (depend on) internal faces/elements, or for internal boundaries in 2 or
   // 3D. We use the virtual method GetBoundaryClosure from NCMesh to resolve
   // the dependencies.
   if (fes->Nonconforming() && (fes->GetMesh()->Dimension() == 2 ||
                                fes->GetMesh()->Dimension() == 3))
   {
      Vector vals;
      Mesh *mesh = fes->GetMesh();
      NCMesh *ncmesh = mesh->ncmesh;
      Array<int> bdr_edges, bdr_vertices, bdr_faces;
      ncmesh->GetBoundaryClosure(attr, bdr_vertices, bdr_edges, bdr_faces);

      auto mark_dofs = [&](ElementTransformation &transf, const FiniteElement &fe)
      {
         if (!vcoeff)
         {
            vals.SetSize(fe.GetDof());
            for (int d = 0; d < vdim; d++)
            {
               if (!coeff[d]) { continue; }

               fe.Project(*coeff[d], transf, vals);
               for (int k = 0; k < vals.Size(); k++)
               {
                  const int ind = vdofs[d*vals.Size()+k];
                  if (++values_counter[ind] == 1)
                  {
                     (*this)(ind) = vals(k);
                  }
                  else
                  {
                     (*this)(ind) += vals(k);
                  }
               }
            }
         }
         else // vcoeff != NULL
         {
            vals.SetSize(vdim*fe.GetDof());
            fe.Project(*vcoeff, transf, vals);
            for (int k = 0; k < vals.Size(); k++)
            {
               const int ind = vdofs[k];
               if (++values_counter[ind] == 1)
               {
                  (*this)(ind) = vals(k);
               }
               else
               {
                  (*this)(ind) += vals(k);
               }
            }
         }
      };

      for (auto edge : bdr_edges)
      {
         fes->GetEdgeVDofs(edge, vdofs);
         if (vdofs.Size() == 0) { continue; }

         ElementTransformation *transf = mesh->GetEdgeTransformation(edge);
         const FiniteElement *fe = fes->GetEdgeElement(edge);
         mark_dofs(*transf, *fe);
      }

      for (auto face : bdr_faces)
      {
         fes->GetFaceVDofs(face, vdofs);
         if (vdofs.Size() == 0) { continue; }

         ElementTransformation *transf = mesh->GetFaceTransformation(face);
         const FiniteElement *fe = fes->GetFaceElement(face);
         mark_dofs(*transf, *fe);
      }
   }
}

static void accumulate_dofs(const Array<int> &dofs, const Vector &vals,
                            Vector &gf, Array<int> &values_counter)
{
   for (int i = 0; i < dofs.Size(); i++)
   {
      int k = dofs[i];
      real_t val = vals(i);
      if (k < 0) { k = -1 - k; val = -val; }
      if (++values_counter[k] == 1)
      {
         gf(k) = val;
      }
      else
      {
         gf(k) += val;
      }
   }
}

void GridFunction::AccumulateAndCountBdrTangentValues(
   VectorCoefficient &vcoeff, const Array<int> &bdr_attr,
   Array<int> &values_counter)
{
   const FiniteElement *fe;
   ElementTransformation *T;
   Array<int> dofs;
   Vector lvec;

   values_counter.SetSize(Size());
   values_counter = 0;

   HostReadWrite();

   for (int i = 0; i < fes->GetNBE(); i++)
   {
      if (bdr_attr[fes->GetBdrAttribute(i)-1] == 0)
      {
         continue;
      }
      fe = fes->GetBE(i);
      T = fes->GetBdrElementTransformation(i);
      DofTransformation *dof_tr = fes->GetBdrElementDofs(i, dofs);
      lvec.SetSize(fe->GetDof());
      fe->Project(vcoeff, *T, lvec);
      if (dof_tr) { dof_tr->TransformPrimal(lvec); }
      accumulate_dofs(dofs, lvec, *this, values_counter);
   }

   if (fes->Nonconforming() && (fes->GetMesh()->Dimension() == 2 ||
                                fes->GetMesh()->Dimension() == 3))
   {
      Mesh *mesh = fes->GetMesh();
      NCMesh *ncmesh = mesh->ncmesh;
      Array<int> bdr_edges, bdr_vertices, bdr_faces;
      ncmesh->GetBoundaryClosure(bdr_attr, bdr_vertices, bdr_edges, bdr_faces);

      for (auto edge : bdr_edges)
      {
         fes->GetEdgeDofs(edge, dofs);
         if (dofs.Size() == 0) { continue; }

         T = mesh->GetEdgeTransformation(edge);
         fe = fes->GetEdgeElement(edge);
         lvec.SetSize(fe->GetDof());
         fe->Project(vcoeff, *T, lvec);
         accumulate_dofs(dofs, lvec, *this, values_counter);
      }

      for (auto face : bdr_faces)
      {
         fes->GetFaceDofs(face, dofs);
         if (dofs.Size() == 0) { continue; }

         T = mesh->GetFaceTransformation(face);
         fe = fes->GetFaceElement(face);
         lvec.SetSize(fe->GetDof());
         fe->Project(vcoeff, *T, lvec);
         accumulate_dofs(dofs, lvec, *this, values_counter);
      }
   }
}

void GridFunction::ComputeMeans(AvgType type, Array<int> &zones_per_vdof)
{
   switch (type)
   {
      case ARITHMETIC:
         for (int i = 0; i < size; i++)
         {
            const int nz = zones_per_vdof[i];
            if (nz) { (*this)(i) /= nz; }
         }
         break;

      case HARMONIC:
         for (int i = 0; i < size; i++)
         {
            const int nz = zones_per_vdof[i];
            if (nz) { (*this)(i) = nz/(*this)(i); }
         }
         break;

      default:
         MFEM_ABORT("invalid AvgType");
   }
}

void GridFunction::ProjectDeltaCoefficient(DeltaCoefficient &delta_coeff,
                                           real_t &integral)
{
   if (!fes->GetNE())
   {
      integral = 0.0;
      return;
   }

   Mesh *mesh = fes->GetMesh();
   const int dim = mesh->Dimension();
   const real_t *center = delta_coeff.Center();
   const real_t *vert = mesh->GetVertex(0);
   real_t min_dist, dist;
   int v_idx = 0;

   // find the vertex closest to the center of the delta function
   min_dist = Distance(center, vert, dim);
   for (int i = 0; i < mesh->GetNV(); i++)
   {
      vert = mesh->GetVertex(i);
      dist = Distance(center, vert, dim);
      if (dist < min_dist)
      {
         min_dist = dist;
         v_idx = i;
      }
   }

   (*this) = 0.0;
   integral = 0.0;

   if (min_dist >= delta_coeff.Tol())
   {
      return;
   }

   // find the elements that have 'v_idx' as a vertex
   MassIntegrator Mi(*delta_coeff.Weight());
   DenseMatrix loc_mass;
   Array<int> vdofs, vertices;
   Vector vals, loc_mass_vals;
   for (int i = 0; i < mesh->GetNE(); i++)
   {
      mesh->GetElementVertices(i, vertices);
      for (int j = 0; j < vertices.Size(); j++)
         if (vertices[j] == v_idx)
         {
            const FiniteElement *fe = fes->GetFE(i);
            Mi.AssembleElementMatrix(*fe, *fes->GetElementTransformation(i),
                                     loc_mass);
            vals.SetSize(fe->GetDof());
            fe->ProjectDelta(j, vals);
            const DofTransformation* const doftrans = fes->GetElementVDofs(i, vdofs);
            if (doftrans)
            {
               doftrans->TransformPrimal(vals);
            }
            SetSubVector(vdofs, vals);
            loc_mass_vals.SetSize(vals.Size());
            loc_mass.Mult(vals, loc_mass_vals);
            integral += loc_mass_vals.Sum(); // partition of unity basis
            break;
         }
   }
}

void GridFunction::ProjectCoefficient(Coefficient &coeff)
{
   DeltaCoefficient *delta_c = dynamic_cast<DeltaCoefficient *>(&coeff);
   DofTransformation * doftrans = NULL;

   if (delta_c == NULL)
   {
      if (fes->GetNURBSext() == NULL)
      {
         Array<int> vdofs;
         Vector vals;

         for (int i = 0; i < fes->GetNE(); i++)
         {
            doftrans = fes->GetElementVDofs(i, vdofs);
            vals.SetSize(vdofs.Size());
            fes->GetFE(i)->Project(coeff, *fes->GetElementTransformation(i), vals);
            if (doftrans)
            {
               doftrans->TransformPrimal(vals);
            }
            SetSubVector(vdofs, vals);
         }
      }
      else
      {
         // Define and assemble linear form
         LinearForm b(fes);
         b.AddDomainIntegrator(new DomainLFIntegrator(coeff));
         b.Assemble();

         // Define and assemble bilinear form
         BilinearForm a(fes);
         a.AddDomainIntegrator(new MassIntegrator());
         a.Assemble();

         // Set solver and preconditioner
         SparseMatrix A(a.SpMat());
         GSSmoother  prec(A);
         CGSolver cg;
         cg.SetOperator(A);
         cg.SetPreconditioner(prec);
         cg.SetRelTol(1e-12);
         cg.SetMaxIter(1000);
         cg.SetPrintLevel(0);

         // Solve and get solution
         *this = 0.0;
         cg.Mult(b,*this);
      }
   }
   else
   {
      real_t integral;

      ProjectDeltaCoefficient(*delta_c, integral);

      (*this) *= (delta_c->Scale() / integral);
   }
}

void GridFunction::ProjectCoefficient(
   Coefficient &coeff, Array<int> &dofs, int vd)
{
   int el = -1;
   ElementTransformation *T = NULL;
   const FiniteElement *fe = NULL;

   fes->BuildDofToArrays(); // ensures GetElementForDof(), GetLocalDofForDof() initialized.

   for (int i = 0; i < dofs.Size(); i++)
   {
      int dof = dofs[i], j = fes->GetElementForDof(dof);
      if (el != j)
      {
         el = j;
         T = fes->GetElementTransformation(el);
         fe = fes->GetFE(el);
      }
      int vdof = fes->DofToVDof(dof, vd);
      int ld = fes->GetLocalDofForDof(dof);
      const IntegrationPoint &ip = fe->GetNodes().IntPoint(ld);
      T->SetIntPoint(&ip);
      (*this)(vdof) = coeff.Eval(*T, ip);
   }
}

void GridFunction::ProjectCoefficient(VectorCoefficient &vcoeff)
{
   if (fes->GetNURBSext() == NULL)
   {

      int i;
      Array<int> vdofs;
      Vector vals;

      DofTransformation * doftrans = NULL;

      for (i = 0; i < fes->GetNE(); i++)
      {
         doftrans = fes->GetElementVDofs(i, vdofs);
         vals.SetSize(vdofs.Size());
         fes->GetFE(i)->Project(vcoeff, *fes->GetElementTransformation(i), vals);
         if (doftrans)
         {
            doftrans->TransformPrimal(vals);
         }
         SetSubVector(vdofs, vals);
      }

   }

   else
   {
      // Define and assemble linear form
      LinearForm b(fes);
      b.AddDomainIntegrator(new VectorFEDomainLFIntegrator(vcoeff));
      b.Assemble();

      // Define and assemble bilinear form
      BilinearForm a(fes);
      a.AddDomainIntegrator(new VectorFEMassIntegrator());
      a.Assemble();

      // Set solver and preconditioner
      SparseMatrix A(a.SpMat());
      GSSmoother  prec(A);
      CGSolver cg;
      cg.SetOperator(A);
      cg.SetPreconditioner(prec);
      cg.SetRelTol(1e-12);
      cg.SetMaxIter(1000);
      cg.SetPrintLevel(0);

      // Solve and get solution
      *this = 0.0;
      cg.Mult(b,*this);
   }
}

void GridFunction::ProjectCoefficient(
   VectorCoefficient &vcoeff, Array<int> &dofs)
{
   int el = -1;
   ElementTransformation *T = NULL;
   const FiniteElement *fe = NULL;

   Vector val;

   fes->BuildDofToArrays(); // ensures GetElementForDof(), GetLocalDofForDof() initialized.

   for (int i = 0; i < dofs.Size(); i++)
   {
      int dof = dofs[i], j = fes->GetElementForDof(dof);
      if (el != j)
      {
         el = j;
         T = fes->GetElementTransformation(el);
         fe = fes->GetFE(el);
      }
      int ld = fes->GetLocalDofForDof(dof);
      const IntegrationPoint &ip = fe->GetNodes().IntPoint(ld);
      T->SetIntPoint(&ip);
      vcoeff.Eval(val, *T, ip);
      for (int vd = 0; vd < fes->GetVDim(); vd ++)
      {
         int vdof = fes->DofToVDof(dof, vd);
         (*this)(vdof) = val(vd);
      }
   }
}

void GridFunction::ProjectCoefficient(VectorCoefficient &vcoeff, int attribute)
{
   int i;
   Array<int> vdofs;
   Vector vals;

   DofTransformation * doftrans = NULL;

   for (i = 0; i < fes->GetNE(); i++)
   {
      if (fes->GetAttribute(i) != attribute)
      {
         continue;
      }

      doftrans = fes->GetElementVDofs(i, vdofs);
      vals.SetSize(vdofs.Size());
      fes->GetFE(i)->Project(vcoeff, *fes->GetElementTransformation(i), vals);
      if (doftrans)
      {
         doftrans->TransformPrimal(vals);
      }
      SetSubVector(vdofs, vals);
   }
}

void GridFunction::ProjectCoefficient(Coefficient *coeff[])
{
   int i, j, fdof, d, ind, vdim;
   real_t val;
   const FiniteElement *fe;
   ElementTransformation *transf;
   // DofTransformation * doftrans;
   Array<int> vdofs;

   vdim = fes->GetVDim();
   for (i = 0; i < fes->GetNE(); i++)
   {
      fe = fes->GetFE(i);
      fdof = fe->GetDof();
      transf = fes->GetElementTransformation(i);
      const IntegrationRule &ir = fe->GetNodes();
      // doftrans = fes->GetElementVDofs(i, vdofs);
      fes->GetElementVDofs(i, vdofs);
      for (j = 0; j < fdof; j++)
      {
         const IntegrationPoint &ip = ir.IntPoint(j);
         transf->SetIntPoint(&ip);
         for (d = 0; d < vdim; d++)
         {
            if (!coeff[d]) { continue; }

            val = coeff[d]->Eval(*transf, ip);
            if ( (ind = vdofs[fdof*d+j]) < 0 )
            {
               val = -val, ind = -1-ind;
            }
            (*this)(ind) = val;
         }
      }
   }
}

void GridFunction::ProjectDiscCoefficient(VectorCoefficient &coeff,
                                          Array<int> &dof_attr)
{
   Array<int> vdofs;
   Vector vals;

   HostWrite();
   // maximal element attribute for each dof
   dof_attr.SetSize(fes->GetVSize());
   dof_attr = -1;

   // local projection
   for (int i = 0; i < fes->GetNE(); i++)
   {
      fes->GetElementVDofs(i, vdofs);
      vals.SetSize(vdofs.Size());
      fes->GetFE(i)->Project(coeff, *fes->GetElementTransformation(i), vals);

      // the values in shared dofs are determined from the element with maximal
      // attribute
      int attr = fes->GetAttribute(i);
      for (int j = 0; j < vdofs.Size(); j++)
      {
         if (attr > dof_attr[vdofs[j]])
         {
            (*this)(vdofs[j]) = vals[j];
            dof_attr[vdofs[j]] = attr;
         }
      }
   }
}

void GridFunction::ProjectDiscCoefficient(VectorCoefficient &coeff)
{
   Array<int> dof_attr;
   ProjectDiscCoefficient(coeff, dof_attr);
}

void GridFunction::ProjectDiscCoefficient(Coefficient &coeff, AvgType type)
{
   // Harmonic  (x1 ... xn) = [ (1/x1 + ... + 1/xn) / n ]^-1.
   // Arithmetic(x1 ... xn) = (x1 + ... + xn) / n.

   Array<int> zones_per_vdof;
   AccumulateAndCountZones(coeff, type, zones_per_vdof);

   ComputeMeans(type, zones_per_vdof);
}

void GridFunction::ProjectDiscCoefficient(VectorCoefficient &coeff,
                                          AvgType type)
{
   Array<int> zones_per_vdof;
   AccumulateAndCountZones(coeff, type, zones_per_vdof);

   ComputeMeans(type, zones_per_vdof);
}

void GridFunction::ProjectBdrCoefficient(VectorCoefficient &vcoeff,
                                         const Array<int> &attr)
{
   Array<int> values_counter;
   AccumulateAndCountBdrValues(NULL, &vcoeff, attr, values_counter);
   ComputeMeans(ARITHMETIC, values_counter);

#ifdef MFEM_DEBUG
   Array<int> ess_vdofs_marker;
   fes->GetEssentialVDofs(attr, ess_vdofs_marker);
   for (int i = 0; i < values_counter.Size(); i++)
   {
      MFEM_ASSERT(bool(values_counter[i]) == bool(ess_vdofs_marker[i]),
                  "internal error");
   }
#endif
}

void GridFunction::ProjectBdrCoefficient(Coefficient *coeff[],
                                         const Array<int> &attr)
{
   Array<int> values_counter;
   // this->HostReadWrite(); // done inside the next call
   AccumulateAndCountBdrValues(coeff, NULL, attr, values_counter);
   ComputeMeans(ARITHMETIC, values_counter);

#ifdef MFEM_DEBUG
   Array<int> ess_vdofs_marker(Size());
   ess_vdofs_marker = 0;
   Array<int> component_dof_marker;
   for (int i = 0; i < fes->GetVDim(); i++)
   {
      if (!coeff[i]) { continue; }
      fes->GetEssentialVDofs(attr, component_dof_marker,i);
      for (int j = 0; j<Size(); j++)
      {
         ess_vdofs_marker[j] = bool(ess_vdofs_marker[j]) ||
                               bool(component_dof_marker[j]);
      }
   }
   for (int i = 0; i < values_counter.Size(); i++)
   {
      MFEM_ASSERT(bool(values_counter[i]) == ess_vdofs_marker[i],
                  "internal error");
   }
#endif
}

void GridFunction::ProjectBdrCoefficientNormal(
   VectorCoefficient &vcoeff, const Array<int> &bdr_attr)
{
#if 0
   // implementation for the case when the face dofs are integrals of the
   // normal component.
   const FiniteElement *fe;
   ElementTransformation *T;
   Array<int> dofs;
   int dim = vcoeff.GetVDim();
   Vector vc(dim), nor(dim), lvec, shape;

   for (int i = 0; i < fes->GetNBE(); i++)
   {
      if (bdr_attr[fes->GetBdrAttribute(i)-1] == 0)
      {
         continue;
      }
      fe = fes->GetBE(i);
      T = fes->GetBdrElementTransformation(i);
      int intorder = 2*fe->GetOrder(); // !!!
      const IntegrationRule &ir = IntRules.Get(fe->GetGeomType(), intorder);
      int nd = fe->GetDof();
      lvec.SetSize(nd);
      shape.SetSize(nd);
      lvec = 0.0;
      for (int j = 0; j < ir.GetNPoints(); j++)
      {
         const IntegrationPoint &ip = ir.IntPoint(j);
         T->SetIntPoint(&ip);
         vcoeff.Eval(vc, *T, ip);
         CalcOrtho(T->Jacobian(), nor);
         fe->CalcShape(ip, shape);
         lvec.Add(ip.weight * (vc * nor), shape);
      }
      fes->GetBdrElementDofs(i, dofs);
      SetSubVector(dofs, lvec);
   }
#else
   // implementation for the case when the face dofs are scaled point
   // values of the normal component.
   const FiniteElement *fe;
   ElementTransformation *T;
   Array<int> dofs;
   int dim = vcoeff.GetVDim();
   Vector vc(dim), nor(dim), lvec;

   for (int i = 0; i < fes->GetNBE(); i++)
   {
      if (bdr_attr[fes->GetBdrAttribute(i)-1] == 0)
      {
         continue;
      }
      fe = fes->GetBE(i);
      T = fes->GetBdrElementTransformation(i);
      const IntegrationRule &ir = fe->GetNodes();
      lvec.SetSize(fe->GetDof());
      for (int j = 0; j < ir.GetNPoints(); j++)
      {
         const IntegrationPoint &ip = ir.IntPoint(j);
         T->SetIntPoint(&ip);
         vcoeff.Eval(vc, *T, ip);
         CalcOrtho(T->Jacobian(), nor);
         lvec(j) = (vc * nor);
      }
      const DofTransformation* const doftrans = fes->GetBdrElementDofs(i, dofs);
      if (doftrans)
      {
         doftrans->TransformPrimal(lvec);
      }
      SetSubVector(dofs, lvec);
   }
#endif
}

void GridFunction::ProjectBdrCoefficientTangent(
   VectorCoefficient &vcoeff, const Array<int> &bdr_attr)
{
   Array<int> values_counter;
   AccumulateAndCountBdrTangentValues(vcoeff, bdr_attr, values_counter);
   ComputeMeans(ARITHMETIC, values_counter);
#ifdef MFEM_DEBUG
   Array<int> ess_vdofs_marker;
   fes->GetEssentialVDofs(bdr_attr, ess_vdofs_marker);
   for (int i = 0; i < values_counter.Size(); i++)
   {
      MFEM_ASSERT(bool(values_counter[i]) == bool(ess_vdofs_marker[i]),
                  "internal error");
   }
#endif
}

real_t GridFunction::ComputeL2Error(
   Coefficient *exsol[], const IntegrationRule *irs[],
   const Array<int> *elems) const
{
   real_t error = 0.0, a;
   const FiniteElement *fe;
   ElementTransformation *transf;
   Vector shape;
   Array<int> vdofs;
   int fdof, d, i, intorder, j, k;

   for (i = 0; i < fes->GetNE(); i++)
   {
      if (elems != NULL && (*elems)[i] == 0) { continue; }
      fe = fes->GetFE(i);
      fdof = fe->GetDof();
      transf = fes->GetElementTransformation(i);
      shape.SetSize(fdof);
      intorder = 2*fe->GetOrder() + 3; // <----------
      const IntegrationRule *ir;
      if (irs)
      {
         ir = irs[fe->GetGeomType()];
      }
      else
      {
         ir = &(IntRules.Get(fe->GetGeomType(), intorder));
      }
      fes->GetElementVDofs(i, vdofs);
      for (j = 0; j < ir->GetNPoints(); j++)
      {
         const IntegrationPoint &ip = ir->IntPoint(j);
         transf->SetIntPoint(&ip);
         fe->CalcPhysShape(*transf, shape);
         for (d = 0; d < fes->GetVDim(); d++)
         {
            a = 0;
            for (k = 0; k < fdof; k++)
               if (vdofs[fdof*d+k] >= 0)
               {
                  a += (*this)(vdofs[fdof*d+k]) * shape(k);
               }
               else
               {
                  a -= (*this)(-1-vdofs[fdof*d+k]) * shape(k);
               }
            a -= exsol[d]->Eval(*transf, ip);
            error += ip.weight * transf->Weight() * a * a;
         }
      }
   }

   return (error < 0.0) ? -sqrt(-error) : sqrt(error);
}

real_t GridFunction::ComputeL2Error(
   VectorCoefficient &exsol, const IntegrationRule *irs[],
   const Array<int> *elems) const
{
   real_t error = 0.0;
   const FiniteElement *fe;
   ElementTransformation *T;
   DenseMatrix vals, exact_vals;
   Vector loc_errs;

   for (int i = 0; i < fes->GetNE(); i++)
   {
      if (elems != NULL && (*elems)[i] == 0) { continue; }
      fe = fes->GetFE(i);
      int intorder = 2*fe->GetOrder() + 3; // <----------
      const IntegrationRule *ir;
      if (irs)
      {
         ir = irs[fe->GetGeomType()];
      }
      else
      {
         ir = &(IntRules.Get(fe->GetGeomType(), intorder));
      }
      T = fes->GetElementTransformation(i);
      GetVectorValues(*T, *ir, vals);
      exsol.Eval(exact_vals, *T, *ir);
      vals -= exact_vals;
      loc_errs.SetSize(vals.Width());
      vals.Norm2(loc_errs);
      for (int j = 0; j < ir->GetNPoints(); j++)
      {
         const IntegrationPoint &ip = ir->IntPoint(j);
         T->SetIntPoint(&ip);
         error += ip.weight * T->Weight() * (loc_errs(j) * loc_errs(j));
      }
   }

   return (error < 0.0) ? -sqrt(-error) : sqrt(error);
}

real_t GridFunction::ComputeElementGradError(int ielem,
                                             VectorCoefficient *exgrad,
                                             const IntegrationRule *irs[]) const
{
   real_t error = 0.0;
   const FiniteElement *fe;
   ElementTransformation *Tr;
   Array<int> dofs;
   Vector grad;
   int intorder;
   int dim = fes->GetMesh()->SpaceDimension();
   Vector vec(dim);

   fe = fes->GetFE(ielem);
   Tr = fes->GetElementTransformation(ielem);
   intorder = 2*fe->GetOrder() + 3; // <--------
   const IntegrationRule *ir;
   if (irs)
   {
      ir = irs[fe->GetGeomType()];
   }
   else
   {
      ir = &(IntRules.Get(fe->GetGeomType(), intorder));
   }
   fes->GetElementDofs(ielem, dofs);
   for (int j = 0; j < ir->GetNPoints(); j++)
   {
      const IntegrationPoint &ip = ir->IntPoint(j);
      Tr->SetIntPoint(&ip);
      GetGradient(*Tr,grad);
      exgrad->Eval(vec,*Tr,ip);
      vec-=grad;
      error += ip.weight * Tr->Weight() * (vec * vec);
   }
   return (error < 0.0) ? -sqrt(-error) : sqrt(error);
}

real_t GridFunction::ComputeGradError(VectorCoefficient *exgrad,
                                      const IntegrationRule *irs[]) const
{
   real_t error = 0.0;
   const FiniteElement *fe;
   ElementTransformation *Tr;
   Array<int> dofs;
   Vector grad;
   int intorder;
   int dim = fes->GetMesh()->SpaceDimension();
   Vector vec(dim);

   for (int i = 0; i < fes->GetNE(); i++)
   {
      fe = fes->GetFE(i);
      Tr = fes->GetElementTransformation(i);
      intorder = 2*fe->GetOrder() + 3; // <--------
      const IntegrationRule *ir;
      if (irs)
      {
         ir = irs[fe->GetGeomType()];
      }
      else
      {
         ir = &(IntRules.Get(fe->GetGeomType(), intorder));
      }
      fes->GetElementDofs(i, dofs);
      for (int j = 0; j < ir->GetNPoints(); j++)
      {
         const IntegrationPoint &ip = ir->IntPoint(j);
         Tr->SetIntPoint(&ip);
         GetGradient(*Tr,grad);
         exgrad->Eval(vec,*Tr,ip);
         vec-=grad;
         error += ip.weight * Tr->Weight() * (vec * vec);
      }
   }
   return (error < 0.0) ? -sqrt(-error) : sqrt(error);
}

real_t GridFunction::ComputeCurlError(VectorCoefficient *excurl,
                                      const IntegrationRule *irs[]) const
{
   real_t error = 0.0;
   const FiniteElement *fe;
   ElementTransformation *Tr;
   Array<int> dofs;
   int intorder;
   int n = CurlDim();
   Vector curl(n);
   Vector vec(n);

   for (int i = 0; i < fes->GetNE(); i++)
   {
      fe = fes->GetFE(i);
      Tr = fes->GetElementTransformation(i);
      intorder = 2*fe->GetOrder() + 3;
      const IntegrationRule *ir;
      if (irs)
      {
         ir = irs[fe->GetGeomType()];
      }
      else
      {
         ir = &(IntRules.Get(fe->GetGeomType(), intorder));
      }
      fes->GetElementDofs(i, dofs);
      for (int j = 0; j < ir->GetNPoints(); j++)
      {
         const IntegrationPoint &ip = ir->IntPoint(j);
         Tr->SetIntPoint(&ip);
         GetCurl(*Tr,curl);
         excurl->Eval(vec,*Tr,ip);
         vec-=curl;
         error += ip.weight * Tr->Weight() * ( vec * vec );
      }
   }

   return (error < 0.0) ? -sqrt(-error) : sqrt(error);
}

real_t GridFunction::ComputeDivError(
   Coefficient *exdiv, const IntegrationRule *irs[]) const
{
   real_t error = 0.0, a;
   const FiniteElement *fe;
   ElementTransformation *Tr;
   Array<int> dofs;
   int intorder;

   for (int i = 0; i < fes->GetNE(); i++)
   {
      fe = fes->GetFE(i);
      Tr = fes->GetElementTransformation(i);
      intorder = 2*fe->GetOrder() + 3;
      const IntegrationRule *ir;
      if (irs)
      {
         ir = irs[fe->GetGeomType()];
      }
      else
      {
         ir = &(IntRules.Get(fe->GetGeomType(), intorder));
      }
      fes->GetElementDofs(i, dofs);
      for (int j = 0; j < ir->GetNPoints(); j++)
      {
         const IntegrationPoint &ip = ir->IntPoint(j);
         Tr->SetIntPoint (&ip);
         a = GetDivergence(*Tr) - exdiv->Eval(*Tr, ip);
         error += ip.weight * Tr->Weight() * a * a;
      }
   }

   return (error < 0.0) ? -sqrt(-error) : sqrt(error);
}

real_t GridFunction::ComputeDGFaceJumpError(Coefficient *exsol,
                                            Coefficient *ell_coeff,
                                            class JumpScaling jump_scaling,
                                            const IntegrationRule *irs[])  const
{
   int fdof, intorder, k;
   Mesh *mesh;
   const FiniteElement *fe;
   ElementTransformation *transf;
   FaceElementTransformations *face_elem_transf;
   Vector shape, el_dofs, err_val, ell_coeff_val;
   Array<int> vdofs;
   IntegrationPoint eip;
   real_t error = 0.0;

   mesh = fes->GetMesh();

   for (int i = 0; i < mesh->GetNumFaces(); i++)
   {
      int i1, i2;
      mesh->GetFaceElements(i, &i1, &i2);
      real_t h = mesh->GetElementSize(i1);
      intorder = fes->GetFE(i1)->GetOrder();
      if (i2 >= 0)
      {
         if ( (k = fes->GetFE(i2)->GetOrder()) > intorder )
         {
            intorder = k;
         }
         h = std::min(h, mesh->GetElementSize(i2));
      }
      int p = intorder;
      intorder = 2 * intorder;  // <-------------
      face_elem_transf = mesh->GetFaceElementTransformations(i, 5);
      const IntegrationRule *ir;
      if (irs)
      {
         ir = irs[face_elem_transf->GetGeometryType()];
      }
      else
      {
         ir = &(IntRules.Get(face_elem_transf->GetGeometryType(), intorder));
      }
      err_val.SetSize(ir->GetNPoints());
      ell_coeff_val.SetSize(ir->GetNPoints());
      // side 1
      transf = face_elem_transf->Elem1;
      fe = fes->GetFE(i1);
      fdof = fe->GetDof();
      fes->GetElementVDofs(i1, vdofs);
      shape.SetSize(fdof);
      el_dofs.SetSize(fdof);
      for (k = 0; k < fdof; k++)
         if (vdofs[k] >= 0)
         {
            el_dofs(k) =   (*this)(vdofs[k]);
         }
         else
         {
            el_dofs(k) = - (*this)(-1-vdofs[k]);
         }
      for (int j = 0; j < ir->GetNPoints(); j++)
      {
         face_elem_transf->Loc1.Transform(ir->IntPoint(j), eip);
         fe->CalcShape(eip, shape);
         transf->SetIntPoint(&eip);
         ell_coeff_val(j) = ell_coeff->Eval(*transf, eip);
         err_val(j) = exsol->Eval(*transf, eip) - (shape * el_dofs);
      }
      if (i2 >= 0)
      {
         // side 2
         face_elem_transf = mesh->GetFaceElementTransformations(i, 10);
         transf = face_elem_transf->Elem2;
         fe = fes->GetFE(i2);
         fdof = fe->GetDof();
         fes->GetElementVDofs(i2, vdofs);
         shape.SetSize(fdof);
         el_dofs.SetSize(fdof);
         for (k = 0; k < fdof; k++)
            if (vdofs[k] >= 0)
            {
               el_dofs(k) =   (*this)(vdofs[k]);
            }
            else
            {
               el_dofs(k) = - (*this)(-1-vdofs[k]);
            }
         for (int j = 0; j < ir->GetNPoints(); j++)
         {
            face_elem_transf->Loc2.Transform(ir->IntPoint(j), eip);
            fe->CalcShape(eip, shape);
            transf->SetIntPoint(&eip);
            ell_coeff_val(j) += ell_coeff->Eval(*transf, eip);
            ell_coeff_val(j) *= 0.5;
            err_val(j) -= (exsol->Eval(*transf, eip) - (shape * el_dofs));
         }
      }
      face_elem_transf = mesh->GetFaceElementTransformations(i, 16);
      transf = face_elem_transf;
      for (int j = 0; j < ir->GetNPoints(); j++)
      {
         const IntegrationPoint &ip = ir->IntPoint(j);
         transf->SetIntPoint(&ip);
         real_t nu = jump_scaling.Eval(h, p);
         error += (ip.weight * nu * ell_coeff_val(j) *
                   transf->Weight() *
                   err_val(j) * err_val(j));
      }
   }

   return (error < 0.0) ? -sqrt(-error) : sqrt(error);
}

real_t GridFunction::ComputeDGFaceJumpError(Coefficient *exsol,
                                            Coefficient *ell_coeff,
                                            real_t Nu,
                                            const IntegrationRule *irs[])  const
{
   return ComputeDGFaceJumpError(
             exsol, ell_coeff, {Nu, JumpScaling::ONE_OVER_H}, irs);
}

real_t GridFunction::ComputeH1Error(Coefficient *exsol,
                                    VectorCoefficient *exgrad,
                                    Coefficient *ell_coef, real_t Nu,
                                    int norm_type) const
{
   real_t error1 = 0.0;
   real_t error2 = 0.0;
   if (norm_type & 1) { error1 = GridFunction::ComputeGradError(exgrad); }
   if (norm_type & 2)
   {
      error2 = GridFunction::ComputeDGFaceJumpError(
                  exsol, ell_coef, {Nu, JumpScaling::ONE_OVER_H});
   }

   return sqrt(error1 * error1 + error2 * error2);
}

real_t GridFunction::ComputeH1Error(Coefficient *exsol,
                                    VectorCoefficient *exgrad,
                                    const IntegrationRule *irs[]) const
{
   real_t L2error = GridFunction::ComputeLpError(2.0,*exsol,NULL,irs);
   real_t GradError = GridFunction::ComputeGradError(exgrad,irs);
   return sqrt(L2error*L2error + GradError*GradError);
}

real_t GridFunction::ComputeHDivError(VectorCoefficient *exsol,
                                      Coefficient *exdiv,
                                      const IntegrationRule *irs[]) const
{
   real_t L2error = GridFunction::ComputeLpError(2.0,*exsol,NULL,NULL,irs);
   real_t DivError = GridFunction::ComputeDivError(exdiv,irs);
   return sqrt(L2error*L2error + DivError*DivError);
}

real_t GridFunction::ComputeHCurlError(VectorCoefficient *exsol,
                                       VectorCoefficient *excurl,
                                       const IntegrationRule *irs[]) const
{
   real_t L2error = GridFunction::ComputeLpError(2.0,*exsol,NULL,NULL,irs);
   real_t CurlError = GridFunction::ComputeCurlError(excurl,irs);
   return sqrt(L2error*L2error + CurlError*CurlError);
}

real_t GridFunction::ComputeMaxError(
   Coefficient *exsol[], const IntegrationRule *irs[]) const
{
   real_t error = 0.0, a;
   const FiniteElement *fe;
   ElementTransformation *transf;
   Vector shape;
   Array<int> vdofs;
   int fdof, d, i, intorder, j, k;

   for (i = 0; i < fes->GetNE(); i++)
   {
      fe = fes->GetFE(i);
      fdof = fe->GetDof();
      transf = fes->GetElementTransformation(i);
      shape.SetSize(fdof);
      intorder = 2*fe->GetOrder() + 3; // <----------
      const IntegrationRule *ir;
      if (irs)
      {
         ir = irs[fe->GetGeomType()];
      }
      else
      {
         ir = &(IntRules.Get(fe->GetGeomType(), intorder));
      }
      fes->GetElementVDofs(i, vdofs);
      for (j = 0; j < ir->GetNPoints(); j++)
      {
         const IntegrationPoint &ip = ir->IntPoint(j);
         fe->CalcShape(ip, shape);
         transf->SetIntPoint(&ip);
         for (d = 0; d < fes->GetVDim(); d++)
         {
            a = 0;
            for (k = 0; k < fdof; k++)
               if (vdofs[fdof*d+k] >= 0)
               {
                  a += (*this)(vdofs[fdof*d+k]) * shape(k);
               }
               else
               {
                  a -= (*this)(-1-vdofs[fdof*d+k]) * shape(k);
               }
            a -= exsol[d]->Eval(*transf, ip);
            a = fabs(a);
            if (error < a)
            {
               error = a;
            }
         }
      }
   }
   return error;
}

real_t GridFunction::ComputeW11Error(
   Coefficient *exsol, VectorCoefficient *exgrad, int norm_type,
   const Array<int> *elems, const IntegrationRule *irs[]) const
{
   // assuming vdim is 1
   int i, fdof, dim, intorder, j, k;
   Mesh *mesh;
   const FiniteElement *fe;
   ElementTransformation *transf;
   Vector e_grad, a_grad, shape, el_dofs, err_val, ell_coeff_val;
   DenseMatrix dshape, dshapet, Jinv;
   Array<int> vdofs;
   real_t a, error = 0.0;

   mesh = fes->GetMesh();
   dim = mesh->Dimension();
   e_grad.SetSize(dim);
   a_grad.SetSize(dim);
   Jinv.SetSize(dim);

   if (norm_type & 1) // L_1 norm
      for (i = 0; i < mesh->GetNE(); i++)
      {
         if (elems != NULL && (*elems)[i] == 0) { continue; }
         fe = fes->GetFE(i);
         fdof = fe->GetDof();
         transf = fes->GetElementTransformation(i);
         el_dofs.SetSize(fdof);
         shape.SetSize(fdof);
         intorder = 2*fe->GetOrder() + 1; // <----------
         const IntegrationRule *ir;
         if (irs)
         {
            ir = irs[fe->GetGeomType()];
         }
         else
         {
            ir = &(IntRules.Get(fe->GetGeomType(), intorder));
         }
         fes->GetElementVDofs(i, vdofs);
         for (k = 0; k < fdof; k++)
            if (vdofs[k] >= 0)
            {
               el_dofs(k) = (*this)(vdofs[k]);
            }
            else
            {
               el_dofs(k) = -(*this)(-1-vdofs[k]);
            }
         for (j = 0; j < ir->GetNPoints(); j++)
         {
            const IntegrationPoint &ip = ir->IntPoint(j);
            fe->CalcShape(ip, shape);
            transf->SetIntPoint(&ip);
            a = (el_dofs * shape) - (exsol->Eval(*transf, ip));
            error += ip.weight * transf->Weight() * fabs(a);
         }
      }

   if (norm_type & 2) // W^1_1 seminorm
      for (i = 0; i < mesh->GetNE(); i++)
      {
         if (elems != NULL && (*elems)[i] == 0) { continue; }
         fe = fes->GetFE(i);
         fdof = fe->GetDof();
         transf = mesh->GetElementTransformation(i);
         el_dofs.SetSize(fdof);
         dshape.SetSize(fdof, dim);
         dshapet.SetSize(fdof, dim);
         intorder = 2*fe->GetOrder() + 1; // <----------
         const IntegrationRule *ir;
         if (irs)
         {
            ir = irs[fe->GetGeomType()];
         }
         else
         {
            ir = &(IntRules.Get(fe->GetGeomType(), intorder));
         }
         fes->GetElementVDofs(i, vdofs);
         for (k = 0; k < fdof; k++)
            if (vdofs[k] >= 0)
            {
               el_dofs(k) = (*this)(vdofs[k]);
            }
            else
            {
               el_dofs(k) = -(*this)(-1-vdofs[k]);
            }
         for (j = 0; j < ir->GetNPoints(); j++)
         {
            const IntegrationPoint &ip = ir->IntPoint(j);
            fe->CalcDShape(ip, dshape);
            transf->SetIntPoint(&ip);
            exgrad->Eval(e_grad, *transf, ip);
            CalcInverse(transf->Jacobian(), Jinv);
            Mult(dshape, Jinv, dshapet);
            dshapet.MultTranspose(el_dofs, a_grad);
            e_grad -= a_grad;
            error += ip.weight * transf->Weight() * e_grad.Norml1();
         }
      }

   return error;
}

real_t GridFunction::ComputeLpError(const real_t p, Coefficient &exsol,
                                    Coefficient *weight,
                                    const IntegrationRule *irs[],
                                    const Array<int> *elems) const
{
   real_t error = 0.0;
   const FiniteElement *fe;
   ElementTransformation *T;
   Vector vals;

   for (int i = 0; i < fes->GetNE(); i++)
   {
      if (elems != NULL && (*elems)[i] == 0) { continue; }
      fe = fes->GetFE(i);
      const IntegrationRule *ir;
      if (irs)
      {
         ir = irs[fe->GetGeomType()];
      }
      else
      {
         int intorder = 2*fe->GetOrder() + 3; // <----------
         ir = &(IntRules.Get(fe->GetGeomType(), intorder));
      }
      GetValues(i, *ir, vals);
      T = fes->GetElementTransformation(i);
      for (int j = 0; j < ir->GetNPoints(); j++)
      {
         const IntegrationPoint &ip = ir->IntPoint(j);
         T->SetIntPoint(&ip);
         real_t diff = fabs(vals(j) - exsol.Eval(*T, ip));
         if (p < infinity())
         {
            diff = pow(diff, p);
            if (weight)
            {
               diff *= weight->Eval(*T, ip);
            }
            error += ip.weight * T->Weight() * diff;
         }
         else
         {
            if (weight)
            {
               diff *= weight->Eval(*T, ip);
            }
            error = std::max(error, diff);
         }
      }
   }

   if (p < infinity())
   {
      // negative quadrature weights may cause the error to be negative
      if (error < 0.)
      {
         error = -pow(-error, 1./p);
      }
      else
      {
         error = pow(error, 1./p);
      }
   }

   return error;
}

void GridFunction::ComputeElementLpErrors(const real_t p, Coefficient &exsol,
                                          Vector &error,
                                          Coefficient *weight,
                                          const IntegrationRule *irs[]) const
{
   MFEM_ASSERT(error.Size() == fes->GetNE(),
               "Incorrect size for result vector");

   error = 0.0;
   const FiniteElement *fe;
   ElementTransformation *T;
   Vector vals;

   for (int i = 0; i < fes->GetNE(); i++)
   {
      fe = fes->GetFE(i);
      const IntegrationRule *ir;
      if (irs)
      {
         ir = irs[fe->GetGeomType()];
      }
      else
      {
         int intorder = 2*fe->GetOrder() + 3; // <----------
         ir = &(IntRules.Get(fe->GetGeomType(), intorder));
      }
      GetValues(i, *ir, vals);
      T = fes->GetElementTransformation(i);
      for (int j = 0; j < ir->GetNPoints(); j++)
      {
         const IntegrationPoint &ip = ir->IntPoint(j);
         T->SetIntPoint(&ip);
         real_t diff = fabs(vals(j) - exsol.Eval(*T, ip));
         if (p < infinity())
         {
            diff = pow(diff, p);
            if (weight)
            {
               diff *= weight->Eval(*T, ip);
            }
            error[i] += ip.weight * T->Weight() * diff;
         }
         else
         {
            if (weight)
            {
               diff *= weight->Eval(*T, ip);
            }
            error[i] = std::max(error[i], diff);
         }
      }
      if (p < infinity())
      {
         // negative quadrature weights may cause the error to be negative
         if (error[i] < 0.)
         {
            error[i] = -pow(-error[i], 1./p);
         }
         else
         {
            error[i] = pow(error[i], 1./p);
         }
      }
   }
}

real_t GridFunction::ComputeLpError(const real_t p, VectorCoefficient &exsol,
                                    Coefficient *weight,
                                    VectorCoefficient *v_weight,
                                    const IntegrationRule *irs[]) const
{
   real_t error = 0.0;
   const FiniteElement *fe;
   ElementTransformation *T;
   DenseMatrix vals, exact_vals;
   Vector loc_errs;

   for (int i = 0; i < fes->GetNE(); i++)
   {
      fe = fes->GetFE(i);
      const IntegrationRule *ir;
      if (irs)
      {
         ir = irs[fe->GetGeomType()];
      }
      else
      {
         int intorder = 2*fe->GetOrder() + 3; // <----------
         ir = &(IntRules.Get(fe->GetGeomType(), intorder));
      }
      T = fes->GetElementTransformation(i);
      GetVectorValues(*T, *ir, vals);
      exsol.Eval(exact_vals, *T, *ir);
      vals -= exact_vals;
      loc_errs.SetSize(vals.Width());
      if (!v_weight)
      {
         // compute the lengths of the errors at the integration points
         // thus the vector norm is rotationally invariant
         vals.Norm2(loc_errs);
      }
      else
      {
         v_weight->Eval(exact_vals, *T, *ir);
         // column-wise dot product of the vector error (in vals) and the
         // vector weight (in exact_vals)
         for (int j = 0; j < vals.Width(); j++)
         {
            real_t errj = 0.0;
            for (int d = 0; d < vals.Height(); d++)
            {
               errj += vals(d,j)*exact_vals(d,j);
            }
            loc_errs(j) = fabs(errj);
         }
      }
      for (int j = 0; j < ir->GetNPoints(); j++)
      {
         const IntegrationPoint &ip = ir->IntPoint(j);
         T->SetIntPoint(&ip);
         real_t errj = loc_errs(j);
         if (p < infinity())
         {
            errj = pow(errj, p);
            if (weight)
            {
               errj *= weight->Eval(*T, ip);
            }
            error += ip.weight * T->Weight() * errj;
         }
         else
         {
            if (weight)
            {
               errj *= weight->Eval(*T, ip);
            }
            error = std::max(error, errj);
         }
      }
   }

   if (p < infinity())
   {
      // negative quadrature weights may cause the error to be negative
      if (error < 0.)
      {
         error = -pow(-error, 1./p);
      }
      else
      {
         error = pow(error, 1./p);
      }
   }

   return error;
}

void GridFunction::ComputeElementLpErrors(const real_t p,
                                          VectorCoefficient &exsol,
                                          Vector &error,
                                          Coefficient *weight,
                                          VectorCoefficient *v_weight,
                                          const IntegrationRule *irs[]) const
{
   MFEM_ASSERT(error.Size() == fes->GetNE(),
               "Incorrect size for result vector");

   error = 0.0;
   const FiniteElement *fe;
   ElementTransformation *T;
   DenseMatrix vals, exact_vals;
   Vector loc_errs;

   for (int i = 0; i < fes->GetNE(); i++)
   {
      fe = fes->GetFE(i);
      const IntegrationRule *ir;
      if (irs)
      {
         ir = irs[fe->GetGeomType()];
      }
      else
      {
         int intorder = 2*fe->GetOrder() + 3; // <----------
         ir = &(IntRules.Get(fe->GetGeomType(), intorder));
      }
      T = fes->GetElementTransformation(i);
      GetVectorValues(*T, *ir, vals);
      exsol.Eval(exact_vals, *T, *ir);
      vals -= exact_vals;
      loc_errs.SetSize(vals.Width());
      if (!v_weight)
      {
         // compute the lengths of the errors at the integration points thus the
         // vector norm is rotationally invariant
         vals.Norm2(loc_errs);
      }
      else
      {
         v_weight->Eval(exact_vals, *T, *ir);
         // column-wise dot product of the vector error (in vals) and the vector
         // weight (in exact_vals)
         for (int j = 0; j < vals.Width(); j++)
         {
            real_t errj = 0.0;
            for (int d = 0; d < vals.Height(); d++)
            {
               errj += vals(d,j)*exact_vals(d,j);
            }
            loc_errs(j) = fabs(errj);
         }
      }
      for (int j = 0; j < ir->GetNPoints(); j++)
      {
         const IntegrationPoint &ip = ir->IntPoint(j);
         T->SetIntPoint(&ip);
         real_t errj = loc_errs(j);
         if (p < infinity())
         {
            errj = pow(errj, p);
            if (weight)
            {
               errj *= weight->Eval(*T, ip);
            }
            error[i] += ip.weight * T->Weight() * errj;
         }
         else
         {
            if (weight)
            {
               errj *= weight->Eval(*T, ip);
            }
            error[i] = std::max(error[i], errj);
         }
      }
      if (p < infinity())
      {
         // negative quadrature weights may cause the error to be negative
         if (error[i] < 0.)
         {
            error[i] = -pow(-error[i], 1./p);
         }
         else
         {
            error[i] = pow(error[i], 1./p);
         }
      }
   }
}

GridFunction & GridFunction::operator=(real_t value)
{
   Vector::operator=(value);
   return *this;
}

GridFunction & GridFunction::operator=(const Vector &v)
{
   MFEM_ASSERT(fes && v.Size() == fes->GetVSize(), "");
   Vector::operator=(v);
   return *this;
}

void GridFunction::Save(std::ostream &os) const
{
   fes->Save(os);
   os << '\n';
#if 0
   // Testing: write NURBS GridFunctions using "NURBS_patches" format.
   if (fes->GetNURBSext())
   {
      os << "NURBS_patches\n";
      fes->GetNURBSext()->PrintSolution(*this, os);
      os.flush();
      return;
   }
#endif
   if (fes->GetOrdering() == Ordering::byNODES)
   {
      Vector::Print(os, 1);
   }
   else
   {
      Vector::Print(os, fes->GetVDim());
   }
   os.flush();
}

void GridFunction::Save(const char *fname, int precision) const
{
   ofstream ofs(fname);
   ofs.precision(precision);
   Save(ofs);
}

#ifdef MFEM_USE_ADIOS2
void GridFunction::Save(adios2stream &os,
                        const std::string& variable_name,
                        const adios2stream::data_type type) const
{
   os.Save(*this, variable_name, type);
}
#endif

void GridFunction::SaveVTK(std::ostream &os, const std::string &field_name,
                           int ref)
{
   Mesh *mesh = fes->GetMesh();
   RefinedGeometry *RefG;
   Vector val;
   DenseMatrix vval, pmat;
   int vec_dim = VectorDim();

   if (vec_dim == 1)
   {
      // scalar data
      os << "SCALARS " << field_name << " double 1\n"
         << "LOOKUP_TABLE default\n";
      for (int i = 0; i < mesh->GetNE(); i++)
      {
         RefG = GlobGeometryRefiner.Refine(
                   mesh->GetElementBaseGeometry(i), ref, 1);

         GetValues(i, RefG->RefPts, val, pmat);

         for (int j = 0; j < val.Size(); j++)
         {
            os << val(j) << '\n';
         }
      }
   }
   else if ( (vec_dim == 2 || vec_dim == 3) && mesh->SpaceDimension() > 1)
   {
      // vector data
      os << "VECTORS " << field_name << " double\n";
      for (int i = 0; i < mesh->GetNE(); i++)
      {
         RefG = GlobGeometryRefiner.Refine(
                   mesh->GetElementBaseGeometry(i), ref, 1);

         // GetVectorValues(i, RefG->RefPts, vval, pmat);
         ElementTransformation * T = mesh->GetElementTransformation(i);
         GetVectorValues(*T, RefG->RefPts, vval, &pmat);

         for (int j = 0; j < vval.Width(); j++)
         {
            os << vval(0, j) << ' ' << vval(1, j) << ' ';
            if (vval.Height() == 2)
            {
               os << 0.0;
            }
            else
            {
               os << vval(2, j);
            }
            os << '\n';
         }
      }
   }
   else
   {
      // other data: save the components as separate scalars
      for (int vd = 0; vd < vec_dim; vd++)
      {
         os << "SCALARS " << field_name << vd << " double 1\n"
            << "LOOKUP_TABLE default\n";
         for (int i = 0; i < mesh->GetNE(); i++)
         {
            RefG = GlobGeometryRefiner.Refine(
                      mesh->GetElementBaseGeometry(i), ref, 1);

            GetValues(i, RefG->RefPts, val, pmat, vd + 1);

            for (int j = 0; j < val.Size(); j++)
            {
               os << val(j) << '\n';
            }
         }
      }
   }
   os.flush();
}

void GridFunction::SaveSTLTri(std::ostream &os, real_t p1[], real_t p2[],
                              real_t p3[])
{
   real_t v1[3] = { p2[0] - p1[0], p2[1] - p1[1], p2[2] - p1[2] };
   real_t v2[3] = { p3[0] - p1[0], p3[1] - p1[1], p3[2] - p1[2] };
   real_t n[] = {  v1[1] * v2[2] - v1[2] * v2[1],
                   v1[2] * v2[0] - v1[0] * v2[2],
                   v1[0] * v2[1] - v1[1] * v2[0]
                };
   real_t rl = 1.0 / sqrt(n[0] * n[0] + n[1] * n[1] + n[2] * n[2]);
   n[0] *= rl; n[1] *= rl; n[2] *= rl;

   os << " facet normal " << n[0] << ' ' << n[1] << ' ' << n[2]
      << "\n  outer loop"
      << "\n   vertex " << p1[0] << ' ' << p1[1] << ' ' << p1[2]
      << "\n   vertex " << p2[0] << ' ' << p2[1] << ' ' << p2[2]
      << "\n   vertex " << p3[0] << ' ' << p3[1] << ' ' << p3[2]
      << "\n  endloop\n endfacet\n";
}

void GridFunction::SaveSTL(std::ostream &os, int TimesToRefine)
{
   Mesh *mesh = fes->GetMesh();

   if (mesh->Dimension() != 2)
   {
      return;
   }

   int i, j, k, l, n;
   DenseMatrix pointmat;
   Vector values;
   RefinedGeometry * RefG;
   real_t pts[4][3], bbox[3][2];

   os << "solid GridFunction\n";

   bbox[0][0] = bbox[0][1] = bbox[1][0] = bbox[1][1] =
                                             bbox[2][0] = bbox[2][1] = 0.0;
   for (i = 0; i < mesh->GetNE(); i++)
   {
      Geometry::Type geom = mesh->GetElementBaseGeometry(i);
      RefG = GlobGeometryRefiner.Refine(geom, TimesToRefine);
      GetValues(i, RefG->RefPts, values, pointmat);
      Array<int> &RG = RefG->RefGeoms;
      n = Geometries.NumBdr(geom);
      for (k = 0; k < RG.Size()/n; k++)
      {
         for (j = 0; j < n; j++)
         {
            l = RG[n*k+j];
            pts[j][0] = pointmat(0,l);
            pts[j][1] = pointmat(1,l);
            pts[j][2] = values(l);
         }

         if (n == 3)
         {
            SaveSTLTri(os, pts[0], pts[1], pts[2]);
         }
         else
         {
            SaveSTLTri(os, pts[0], pts[1], pts[2]);
            SaveSTLTri(os, pts[0], pts[2], pts[3]);
         }
      }

      if (i == 0)
      {
         bbox[0][0] = pointmat(0,0);
         bbox[0][1] = pointmat(0,0);
         bbox[1][0] = pointmat(1,0);
         bbox[1][1] = pointmat(1,0);
         bbox[2][0] = values(0);
         bbox[2][1] = values(0);
      }

      for (j = 0; j < values.Size(); j++)
      {
         if (bbox[0][0] > pointmat(0,j))
         {
            bbox[0][0] = pointmat(0,j);
         }
         if (bbox[0][1] < pointmat(0,j))
         {
            bbox[0][1] = pointmat(0,j);
         }
         if (bbox[1][0] > pointmat(1,j))
         {
            bbox[1][0] = pointmat(1,j);
         }
         if (bbox[1][1] < pointmat(1,j))
         {
            bbox[1][1] = pointmat(1,j);
         }
         if (bbox[2][0] > values(j))
         {
            bbox[2][0] = values(j);
         }
         if (bbox[2][1] < values(j))
         {
            bbox[2][1] = values(j);
         }
      }
   }

   mfem::out << "[xmin,xmax] = [" << bbox[0][0] << ',' << bbox[0][1] << "]\n"
             << "[ymin,ymax] = [" << bbox[1][0] << ',' << bbox[1][1] << "]\n"
             << "[zmin,zmax] = [" << bbox[2][0] << ',' << bbox[2][1] << ']'
             << endl;

   os << "endsolid GridFunction" << endl;
}

std::ostream &operator<<(std::ostream &os, const GridFunction &sol)
{
   sol.Save(os);
   return os;
}

void GridFunction::LegacyNCReorder()
{
   const Mesh* mesh = fes->GetMesh();
   MFEM_ASSERT(mesh->Nonconforming(), "");

   // get the mapping (old_vertex_index -> new_vertex_index)
   Array<int> new_vertex, old_vertex;
   mesh->ncmesh->LegacyToNewVertexOrdering(new_vertex);
   MFEM_ASSERT(new_vertex.Size() == mesh->GetNV(), "");

   // get the mapping (new_vertex_index -> old_vertex_index)
   old_vertex.SetSize(new_vertex.Size());
   for (int i = 0; i < new_vertex.Size(); i++)
   {
      old_vertex[new_vertex[i]] = i;
   }

   Vector tmp = *this;

   // reorder vertex DOFs
   Array<int> old_vdofs, new_vdofs;
   for (int i = 0; i < mesh->GetNV(); i++)
   {
      fes->GetVertexVDofs(i, old_vdofs);
      fes->GetVertexVDofs(new_vertex[i], new_vdofs);

      for (int j = 0; j < new_vdofs.Size(); j++)
      {
         tmp(new_vdofs[j]) = (*this)(old_vdofs[j]);
      }
   }

   // reorder edge DOFs -- edge orientation has changed too
   Array<int> dofs, ev;
   for (int i = 0; i < mesh->GetNEdges(); i++)
   {
      mesh->GetEdgeVertices(i, ev);
      if (old_vertex[ev[0]] > old_vertex[ev[1]])
      {
         const int *ind = fes->FEColl()->DofOrderForOrientation(Geometry::SEGMENT, -1);

         fes->GetEdgeInteriorDofs(i, dofs);
         for (int k = 0; k < dofs.Size(); k++)
         {
            int new_dof = dofs[k];
            int old_dof = dofs[(ind[k] < 0) ? -1-ind[k] : ind[k]];

            for (int j = 0; j < fes->GetVDim(); j++)
            {
               int new_vdof = fes->DofToVDof(new_dof, j);
               int old_vdof = fes->DofToVDof(old_dof, j);

               real_t sign = (ind[k] < 0) ? -1.0 : 1.0;
               tmp(new_vdof) = sign * (*this)(old_vdof);
            }
         }
      }
   }

   Vector::Swap(tmp);
}

real_t ZZErrorEstimator(BilinearFormIntegrator &blfi,
                        GridFunction &u,
                        GridFunction &flux, Vector &error_estimates,
                        Array<int>* aniso_flags,
                        int with_subdomains,
                        bool with_coeff)
{
   FiniteElementSpace *ufes = u.FESpace();
   FiniteElementSpace *ffes = flux.FESpace();
   ElementTransformation *Transf;

   int dim = ufes->GetMesh()->Dimension();
   int nfe = ufes->GetNE();

   Array<int> udofs;
   Array<int> fdofs;
   Vector ul, fl, fla, d_xyz;

   error_estimates.SetSize(nfe);
   if (aniso_flags)
   {
      aniso_flags->SetSize(nfe);
      d_xyz.SetSize(dim);
   }

   int nsd = 1;
   if (with_subdomains)
   {
      nsd = ufes->GetMesh()->attributes.Max();
   }

   real_t total_error = 0.0;
   for (int s = 1; s <= nsd; s++)
   {
      // This calls the parallel version when u is a ParGridFunction
      u.ComputeFlux(blfi, flux, with_coeff, (with_subdomains ? s : -1));

      for (int i = 0; i < nfe; i++)
      {
         if (with_subdomains && ufes->GetAttribute(i) != s) { continue; }

         const DofTransformation* const utrans = ufes->GetElementVDofs(i, udofs);
         const DofTransformation* const ftrans = ffes->GetElementVDofs(i, fdofs);

         u.GetSubVector(udofs, ul);
         flux.GetSubVector(fdofs, fla);
         if (utrans)
         {
            utrans->InvTransformPrimal(ul);
         }
         if (ftrans)
         {
            ftrans->InvTransformPrimal(fla);
         }

         Transf = ufes->GetElementTransformation(i);
         blfi.ComputeElementFlux(*ufes->GetFE(i), *Transf, ul,
                                 *ffes->GetFE(i), fl, with_coeff);

         fl -= fla;

         real_t eng = blfi.ComputeFluxEnergy(*ffes->GetFE(i), *Transf, fl,
                                             (aniso_flags ? &d_xyz : NULL));

         error_estimates(i) = std::sqrt(eng);
         total_error += eng;

         if (aniso_flags)
         {
            real_t sum = 0;
            for (int k = 0; k < dim; k++)
            {
               sum += d_xyz[k];
            }

            real_t thresh = 0.15 * 3.0/dim;
            int flag = 0;
            for (int k = 0; k < dim; k++)
            {
               if (d_xyz[k] / sum > thresh) { flag |= (1 << k); }
            }

            (*aniso_flags)[i] = flag;
         }
      }
   }
#ifdef MFEM_USE_MPI
   auto pfes = dynamic_cast<ParFiniteElementSpace*>(ufes);
   if (pfes)
   {
      auto process_local_error = total_error;
      MPI_Allreduce(&process_local_error, &total_error, 1,
                    MPITypeMap<real_t>::mpi_type,
                    MPI_SUM, pfes->GetComm());
   }
#endif // MFEM_USE_MPI
   return std::sqrt(total_error);
}

void TensorProductLegendre(int dim,                // input
                           int order,              // input
                           const Vector &x_in,     // input
                           const Vector &xmax,     // input
                           const Vector &xmin,     // input
                           Vector &poly,           // output
                           real_t angle,           // input (optional)
                           const Vector *midpoint) // input (optional)
{
   MFEM_VERIFY(dim >= 1, "dim must be positive");
   MFEM_VERIFY(dim <= 3, "dim cannot be greater than 3");
   MFEM_VERIFY(order >= 0, "order cannot be negative");

   bool rotate = (angle != 0.0) || (midpoint->Norml2() != 0.0);

   Vector x(dim);
   if (rotate && dim == 2)
   {
      // Rotate coordinates to match rotated bounding box
      Vector tmp(dim);
      tmp = x_in;
      tmp -= *midpoint;
      x[0] = tmp[0]*cos(-angle) - tmp[1]*sin(-angle);
      x[1] = tmp[0]*sin(-angle) + tmp[1]*cos(-angle);
   }
   else
   {
      // Bounding box is not reoriented no need to change orientation
      x = x_in;
   }

   // Map x to [0, 1] to use CalcLegendre since it uses shifted Legendre Polynomials.
   real_t x1 = (x(0) - xmin(0))/(xmax(0)-xmin(0)), x2, x3;
   Vector poly_x(order+1), poly_y(order+1), poly_z(order+1);
   poly1d.CalcLegendre(order, x1, poly_x.GetData());
   if (dim > 1)
   {
      x2 = (x(1)-xmin(1))/(xmax(1)-xmin(1));
      poly1d.CalcLegendre(order, x2, poly_y.GetData());
   }
   if (dim == 3)
   {
      x3 = (x(2)-xmin(2))/(xmax(2)-xmin(2));
      poly1d.CalcLegendre(order, x3, poly_z.GetData());
   }

   int basis_dimension = static_cast<int>(pow(order+1,dim));
   poly.SetSize(basis_dimension);
   switch (dim)
   {
      case 1:
      {
         for (int i = 0; i <= order; i++)
         {
            poly(i) = poly_x(i);
         }
      }
      break;
      case 2:
      {
         for (int j = 0; j <= order; j++)
         {
            for (int i = 0; i <= order; i++)
            {
               int cnt = i + (order+1) * j;
               poly(cnt) = poly_x(i) * poly_y(j);
            }
         }
      }
      break;
      case 3:
      {
         for (int k = 0; k <= order; k++)
         {
            for (int j = 0; j <= order; j++)
            {
               for (int i = 0; i <= order; i++)
               {
                  int cnt = i + (order+1) * j + (order+1) * (order+1) * k;
                  poly(cnt) = poly_x(i) * poly_y(j) * poly_z(k);
               }
            }
         }
      }
      break;
      default:
      {
         MFEM_ABORT("TensorProductLegendre: invalid value of dim");
      }
   }
}

void BoundingBox(const Array<int> &patch,  // input
                 FiniteElementSpace *ufes, // input
                 int order,                // input
                 Vector &xmin,             // output
                 Vector &xmax,             // output
                 real_t &angle,            // output
                 Vector &midpoint,         // output
                 int iface)                // input (optional)
{
   Mesh *mesh = ufes->GetMesh();
   int dim = mesh->Dimension();
   int num_elems = patch.Size();
   IsoparametricTransformation Tr;

   xmax = -infinity();
   xmin = infinity();
   angle = 0.0;
   midpoint = 0.0;
   bool rotate = (dim == 2);

   // Rotate bounding box to match the face orientation
   if (rotate && iface >= 0)
   {
      IntegrationPoint reference_pt;
      mesh->GetFaceTransformation(iface, &Tr);
      Vector physical_pt(2);
      Vector physical_diff(2);
      physical_diff = 0.0;
      // Get the endpoints of the edge in physical space
      // then compute midpoint and angle
      for (int i = 0; i < 2; i++)
      {
         reference_pt.Set1w((real_t)i, 0.0);
         Tr.Transform(reference_pt, physical_pt);
         midpoint += physical_pt;
         physical_pt *= pow(-1.0,i);
         physical_diff += physical_pt;
      }
      midpoint /= 2.0;
      angle = atan2(physical_diff(1),physical_diff(0));
   }

   for (int i = 0; i < num_elems; i++)
   {
      int ielem = patch[i];
      const IntegrationRule *ir = &(IntRules.Get(mesh->GetElementGeometry(ielem),
                                                 order));
      ufes->GetElementTransformation(ielem, &Tr);
      for (int k = 0; k < ir->GetNPoints(); k++)
      {
         const IntegrationPoint ip = ir->IntPoint(k);
         Vector transip(dim);
         Tr.Transform(ip, transip);
         if (rotate)
         {
            transip -= midpoint;
            Vector tmp(dim);
            tmp = transip;
            transip[0] = tmp[0]*cos(-angle) - tmp[1]*sin(-angle);
            transip[1] = tmp[0]*sin(-angle) + tmp[1]*cos(-angle);
         }
         for (int d = 0; d < dim; d++) { xmax(d) = max(xmax(d), transip(d)); }
         for (int d = 0; d < dim; d++) { xmin(d) = min(xmin(d), transip(d)); }
      }
   }
}

real_t LSZZErrorEstimator(BilinearFormIntegrator &blfi,  // input
                          GridFunction &u,               // input
                          Vector &error_estimates,       // output
                          bool subdomain_reconstruction, // input (optional)
                          bool with_coeff,               // input (optional)
                          real_t tichonov_coeff)         // input (optional)
{
   MFEM_VERIFY(tichonov_coeff >= 0.0, "tichonov_coeff cannot be negative");
   FiniteElementSpace *ufes = u.FESpace();
   ElementTransformation *Transf;

   Mesh *mesh = ufes->GetMesh();
   int dim = mesh->Dimension();
   int sdim = mesh->SpaceDimension();
   int nfe = ufes->GetNE();
   int nfaces = ufes->GetNF();

   Array<int> udofs;
   Array<int> fdofs;
   Vector ul, fl, fla;

   error_estimates.SetSize(nfe);
   error_estimates = 0.0;
   Array<int> counters(nfe);
   counters = 0;

   Vector xmax(dim);
   Vector xmin(dim);
   real_t angle = 0.0;
   Vector midpoint(dim);

   // Compute the number of subdomains
   int nsd = 1;
   if (subdomain_reconstruction)
   {
      nsd = ufes->GetMesh()->attributes.Max();
   }

   real_t total_error = 0.0;
   for (int iface = 0; iface < nfaces; iface++)
   {
      // 1.A. Find all elements in the face patch.
      int el1;
      int el2;
      mesh->GetFaceElements(iface, &el1, &el2);
      Array<int> patch(2);
      patch[0] = el1; patch[1] = el2;

      // 1.B. Check if boundary face or non-conforming coarse face and continue if true.
      if (el1 == -1 || el2 == -1)
      {
         continue;
      }

      // 1.C Check if face patch crosses an attribute interface and
      // continue if true (only active if subdomain_reconstruction == true)
      if (nsd > 1)
      {
         int el1_attr = ufes->GetAttribute(el1);
         int el2_attr = ufes->GetAttribute(el2);
         if (el1_attr != el2_attr) { continue; }
      }

      // 2. Compute global flux polynomial.

      // 2.A. Compute polynomial order of patch (for hp FEM)
      const int patch_order = max(ufes->GetElementOrder(el1),
                                  ufes->GetElementOrder(el2));

      int num_basis_functions = static_cast<int>(pow(patch_order+1,dim));
      int flux_order = 2*patch_order + 1;
      DenseMatrix A(num_basis_functions);
      Array<real_t> b(sdim * num_basis_functions);
      A = 0.0;
      b = 0.0;

      // 2.B. Estimate the smallest bounding box around the face patch
      //      (this is used in 2.C.ii. to define a global polynomial basis)
      BoundingBox(patch, ufes, flux_order,
                  xmin, xmax, angle, midpoint, iface);

      // 2.C. Compute the normal equations for the least-squares problem
      // 2.C.i. Evaluate the discrete flux at all integration points in all
      //        elements in the face patch
      for (int i = 0; i < patch.Size(); i++)
      {
         int ielem = patch[i];
         const IntegrationRule *ir = &(IntRules.Get(mesh->GetElementGeometry(ielem),
                                                    flux_order));
         int num_integration_pts = ir->GetNPoints();

         const DofTransformation* const utrans = ufes->GetElementVDofs(ielem, udofs);
         u.GetSubVector(udofs, ul);
         if (utrans)
         {
            utrans->InvTransformPrimal(ul);
         }
         Transf = ufes->GetElementTransformation(ielem);
         FiniteElement *dummy = nullptr;
         blfi.ComputeElementFlux(*ufes->GetFE(ielem), *Transf, ul,
                                 *dummy, fl, with_coeff, ir);

         // 2.C.ii. Use global polynomial basis to construct normal
         //         equations
         for (int k = 0; k < num_integration_pts; k++)
         {
            const IntegrationPoint ip = ir->IntPoint(k);
            real_t tmp[3];
            Vector transip(tmp, 3);
            Transf->Transform(ip, transip);

            Vector p;
            TensorProductLegendre(dim, patch_order, transip, xmax, xmin, p, angle,
                                  &midpoint);
            AddMultVVt(p, A);

            for (int l = 0; l < num_basis_functions; l++)
            {
               // Loop through each component of the discrete flux
               for (int n = 0; n < sdim; n++)
               {
                  b[l + n * num_basis_functions] += p(l) * fl(k + n * num_integration_pts);
               }
            }
         }
      }

      // 2.D. Shift spectrum of A to avoid conditioning issues.
      //      Regularization is necessary if the tensor product space used for the
      //      flux reconstruction leads to an underdetermined system of linear equations.
      //      This should not happen if there are tensor product elements in the patch,
      //      but it can happen if there are other element shapes (those with few
      //      integration points) in the patch.
      for (int i = 0; i < num_basis_functions; i++)
      {
         A(i,i) += tichonov_coeff;
      }

      // 2.E. Solve for polynomial coefficients
      Array<int> ipiv(num_basis_functions);
      LUFactors lu(A.Data(), ipiv);
      real_t TOL = 1e-9;
      if (!lu.Factor(num_basis_functions,TOL))
      {
         // Singular matrix
         mfem::out << "LSZZErrorEstimator: Matrix A is singular.\t"
                   << "Consider increasing tichonov_coeff." << endl;
         for (int i = 0; i < num_basis_functions; i++)
         {
            A(i,i) += 1e-8;
         }
         lu.Factor(num_basis_functions,TOL);
      }
      lu.Solve(num_basis_functions, sdim, b);

      // 2.F. Construct l2-minimizing global polynomial
      auto global_poly_tmp = [=] (const Vector &x, Vector &f)
      {
         Vector p;
         TensorProductLegendre(dim, patch_order, x, xmax, xmin, p, angle, &midpoint);
         f = 0.0;
         for (int i = 0; i < num_basis_functions; i++)
         {
            for (int j = 0; j < sdim; j++)
            {
               f(j) += b[i + j * num_basis_functions] * p(i);
            }
         }
      };
      VectorFunctionCoefficient global_poly(sdim, global_poly_tmp);

      // 3. Compute error contributions from the face.
      real_t element_error = 0.0;
      real_t patch_error = 0.0;
      for (int i = 0; i < patch.Size(); i++)
      {
         int ielem = patch[i];
         element_error = u.ComputeElementGradError(ielem, &global_poly);
         element_error *= element_error;
         patch_error += element_error;
         error_estimates(ielem) += element_error;
         counters[ielem]++;
      }

      total_error += patch_error;
   }

   // 4. Calibrate the final error estimates. Note that the l2 norm of
   //    error_estimates vector converges to total_error.
   //    The error estimates have been calibrated so that high order
   //    benchmark problems with tensor product elements are asymptotically
   //    exact.
   for (int ielem = 0; ielem < nfe; ielem++)
   {
      if (counters[ielem] == 0)
      {
         error_estimates(ielem) = infinity();
      }
      else
      {
         error_estimates(ielem) /= counters[ielem]/2.0;
         error_estimates(ielem) = sqrt(error_estimates(ielem));
      }
   }
   return std::sqrt(total_error/dim);
}

real_t ComputeElementLpDistance(real_t p, int i,
                                GridFunction& gf1, GridFunction& gf2)
{
   real_t norm = 0.0;

   FiniteElementSpace *fes1 = gf1.FESpace();
   FiniteElementSpace *fes2 = gf2.FESpace();

   const FiniteElement* fe1 = fes1->GetFE(i);
   const FiniteElement* fe2 = fes2->GetFE(i);

   const IntegrationRule *ir;
   int intorder = 2*std::max(fe1->GetOrder(),fe2->GetOrder()) + 1; // <-------
   ir = &(IntRules.Get(fe1->GetGeomType(), intorder));
   int nip = ir->GetNPoints();
   Vector val1, val2;


   ElementTransformation *T = fes1->GetElementTransformation(i);
   for (int j = 0; j < nip; j++)
   {
      const IntegrationPoint &ip = ir->IntPoint(j);
      T->SetIntPoint(&ip);

      gf1.GetVectorValue(i, ip, val1);
      gf2.GetVectorValue(i, ip, val2);

      val1 -= val2;
      real_t errj = val1.Norml2();
      if (p < infinity())
      {
         errj = pow(errj, p);
         norm += ip.weight * T->Weight() * errj;
      }
      else
      {
         norm = std::max(norm, errj);
      }
   }

   if (p < infinity())
   {
      // Negative quadrature weights may cause the norm to be negative
      if (norm < 0.)
      {
         norm = -pow(-norm, 1./p);
      }
      else
      {
         norm = pow(norm, 1./p);
      }
   }

   return norm;
}


real_t ExtrudeCoefficient::Eval(ElementTransformation &T,
                                const IntegrationPoint &ip)
{
   ElementTransformation *T_in =
      mesh_in->GetElementTransformation(T.ElementNo / n);
   T_in->SetIntPoint(&ip);
   return sol_in.Eval(*T_in, ip);
}


GridFunction *Extrude1DGridFunction(Mesh *mesh, Mesh *mesh2d,
                                    GridFunction *sol, const int ny)
{
   GridFunction *sol2d;

   FiniteElementCollection *solfec2d;
   const char *name = sol->FESpace()->FEColl()->Name();
   string cname = name;
   if (cname == "Linear")
   {
      solfec2d = new LinearFECollection;
   }
   else if (cname == "Quadratic")
   {
      solfec2d = new QuadraticFECollection;
   }
   else if (cname == "Cubic")
   {
      solfec2d = new CubicFECollection;
   }
   else if (!strncmp(name, "H1_", 3))
   {
      solfec2d = new H1_FECollection(atoi(name + 7), 2);
   }
   else if (!strncmp(name, "H1Pos_", 6))
   {
      // use regular (nodal) H1_FECollection
      solfec2d = new H1_FECollection(atoi(name + 10), 2);
   }
   else if (!strncmp(name, "L2_T", 4))
   {
      solfec2d = new L2_FECollection(atoi(name + 10), 2);
   }
   else if (!strncmp(name, "L2_", 3))
   {
      solfec2d = new L2_FECollection(atoi(name + 7), 2);
   }
   else
   {
      mfem::err << "Extrude1DGridFunction : unknown FE collection : "
                << cname << endl;
      return NULL;
   }
   FiniteElementSpace *solfes2d;
   // assuming sol is scalar
   solfes2d = new FiniteElementSpace(mesh2d, solfec2d);
   sol2d = new GridFunction(solfes2d);
   sol2d->MakeOwner(solfec2d);
   {
      GridFunctionCoefficient csol(sol);
      ExtrudeCoefficient c2d(mesh, csol, ny);
      sol2d->ProjectCoefficient(c2d);
   }
   return sol2d;
}

}<|MERGE_RESOLUTION|>--- conflicted
+++ resolved
@@ -324,22 +324,7 @@
 
 int GridFunction::VectorDim() const
 {
-<<<<<<< HEAD
    const FiniteElement *fe = fes->GetTypicalFE();
-=======
-   const FiniteElement *fe;
-   if (!fes->GetNE())
-   {
-      static const Geometry::Type geoms[3] =
-      { Geometry::SEGMENT, Geometry::TRIANGLE, Geometry::TETRAHEDRON };
-      fe = fes->FEColl()->
-           FiniteElementForGeometry(geoms[fes->GetMesh()->Dimension()-1]);
-   }
-   else
-   {
-      fe = fes->GetFE(0);
-   }
->>>>>>> 01819638
    if (!fe || fe->GetRangeType() == FiniteElement::SCALAR)
    {
       return fes->GetVDim();
@@ -350,22 +335,7 @@
 
 int GridFunction::CurlDim() const
 {
-<<<<<<< HEAD
    const FiniteElement *fe = fes->GetTypicalFE();
-=======
-   const FiniteElement *fe;
-   if (!fes->GetNE())
-   {
-      static const Geometry::Type geoms[3] =
-      { Geometry::SEGMENT, Geometry::TRIANGLE, Geometry::TETRAHEDRON };
-      fe = fes->FEColl()->
-           FiniteElementForGeometry(geoms[fes->GetMesh()->Dimension()-1]);
-   }
-   else
-   {
-      fe = fes->GetFE(0);
-   }
->>>>>>> 01819638
    if (!fe || fe->GetRangeType() == FiniteElement::SCALAR)
    {
       return 2 * fes->GetMesh()->SpaceDimension() - 3;
