--- conflicted
+++ resolved
@@ -66,31 +66,20 @@
 //
 //   Adaptive limiting:
 //     mpirun -np 4 pmesh-optimizer -m stretched2D.mesh -o 2 -mid 2 -tid 1 -ni 50 -qo 5 -nor -vl 1 -alc 0.5
-//     mpirun -np 4 pmesh-optimizer -m stretched2D.mesh -o 2 -mid 2 -tid 1 -ni 50 -qo 5 -nor -vl 1 -alc 0.5 -mno 1
 //   Adaptive limiting through the L-BFGS solver:
 //     mpirun -np 4 pmesh-optimizer -m stretched2D.mesh -o 2 -mid 2 -tid 1 -ni 400 -qo 5 -nor -vl 1 -alc 0.5 -st 1
 //   Adaptive limiting through FD (requires GSLIB):
 //   * mpirun -np 4 pmesh-optimizer -m stretched2D.mesh -o 2 -mid 2 -tid 1 -ni 50 -qo 5 -nor -vl 1 -alc 0.5 -fd -ae 1
 //
 //  Adaptive surface fitting:
-<<<<<<< HEAD
-//    mpirun -np 4 pmesh-optimizer -m square01.mesh -o 3 -rs 1 -mid 58 -tid 1 -ni 200 -vl 1 -sfc 5e4 -rtol 1e-5 -nor
-//    mpirun -np 4 pmesh-optimizer -m square01.mesh -o 3 -rs 1 -mid 58 -tid 1 -ni 200 -vl 1 -sfc 5e4 -rtol 1e-5 -nor -mno 1
-//    mpirun -np 4 pmesh-optimizer -m square01-tri.mesh -o 3 -rs 0 -mid 58 -tid 1 -ni 200 -vl 1 -sfc 1e4 -rtol 1e-5 -nor
-=======
 //    mpirun -np 4 pmesh-optimizer -m square01.mesh -o 3 -rs 1 -mid 58 -tid 1 -ni 200 -vl 1 -sfc 5e4 -rtol 1e-5
 //    mpirun -np 4 pmesh-optimizer -m square01-tri.mesh -o 3 -rs 0 -mid 58 -tid 1 -ni 200 -vl 1 -sfc 1e4 -rtol 1e-5
->>>>>>> e6ba8646
 //  Surface fitting with weight adaptation and termination based on fitting error
 //    mpirun -np 4 pmesh-optimizer -m square01.mesh -o 2 -rs 1 -mid 2 -tid 1 -ni 100 -vl 2 -sfc 10 -rtol 1e-20 -st 0 -sfa -sft 1e-5
 //
 //   Blade shape:
 //     mpirun -np 4 pmesh-optimizer -m blade.mesh -o 4 -mid 2 -tid 1 -ni 30 -ls 3 -art 1 -bnd -qt 1 -qo 8
-<<<<<<< HEAD
-//     mpirun -np 4 pmesh-optimizer -m blade.mesh -o 4 -mid 2 -tid 1 -ni 30 -ls 3 -art 1 -bnd -qt 1 -qo 8 -mno 1
-=======
 //     (requires CUDA):
->>>>>>> e6ba8646
 //   * mpirun -np 4 pmesh-optimizer -m blade.mesh -o 4 -mid 2 -tid 1 -ni 30 -ls 3 -art 1 -bnd -qt 1 -qo 8 -d cuda
 //   Blade shape with FD-based solver:
 //     mpirun -np 4 pmesh-optimizer -m blade.mesh -o 4 -mid 2 -tid 1 -ni 30 -ls 4 -bnd -qt 1 -qo 8 -fd
@@ -1263,8 +1252,7 @@
       mesh_name << "optimized.mesh";
       ofstream mesh_ofs(mesh_name.str().c_str());
       mesh_ofs.precision(8);
-      //pmesh->PrintAsOne(mesh_ofs);
-      pmesh->PrintAsSerial(mesh_ofs);
+      pmesh->PrintAsOne(mesh_ofs);
    }
 
    // Compute the final energy of the functional.
