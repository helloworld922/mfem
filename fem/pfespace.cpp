// Copyright (c) 2010-2023, Lawrence Livermore National Security, LLC. Produced
// at the Lawrence Livermore National Laboratory. All Rights reserved. See files
// LICENSE and NOTICE for details. LLNL-CODE-806117.
//
// This file is part of the MFEM library. For more information and source code
// availability visit https://mfem.org.
//
// MFEM is free software; you can redistribute it and/or modify it under the
// terms of the BSD-3 license. We welcome feedback and contributions, see file
// CONTRIBUTING.md for details.

#include "../config/config.hpp"

#ifdef MFEM_USE_MPI

#include "pfespace.hpp"
#include "prestriction.hpp"
#include "../general/forall.hpp"
#include "../general/sort_pairs.hpp"
#include "../mesh/mesh_headers.hpp"
#include "../general/binaryio.hpp"

#include <limits>
#include <list>

namespace mfem
{

ParFiniteElementSpace::ParFiniteElementSpace(
   const ParFiniteElementSpace &orig, ParMesh *pmesh,
   const FiniteElementCollection *fec)
   : FiniteElementSpace(orig, pmesh, fec)
{
   ParInit(pmesh ? pmesh : orig.pmesh);
}

ParFiniteElementSpace::ParFiniteElementSpace(
   const FiniteElementSpace &orig, ParMesh &pmesh,
   const FiniteElementCollection *fec)
   : FiniteElementSpace(orig, &pmesh, fec)
{
   ParInit(&pmesh);
}

ParFiniteElementSpace::ParFiniteElementSpace(
   ParMesh *pm, const FiniteElementSpace *global_fes, const int *partitioning,
   const FiniteElementCollection *f)
   : FiniteElementSpace(pm, MakeLocalNURBSext(global_fes->GetNURBSext(),
                                              pm->NURBSext),
                        f ? f : global_fes->FEColl(),
                        global_fes->GetVDim(), global_fes->GetOrdering())
{
   ParInit(pm);
   // For NURBS spaces, the variable-order data is contained in the
   // NURBSExtension of 'global_fes' and inside the ParNURBSExtension of 'pm'.

   // TODO: when general variable-order support is added, copy the local portion
   // of the variable-order data from 'global_fes' to 'this'.
}

ParFiniteElementSpace::ParFiniteElementSpace(
   ParMesh *pm, const FiniteElementCollection *f, int dim, int ordering)
   : FiniteElementSpace(pm, f, dim, ordering)
{
   ParInit(pm);
}

ParFiniteElementSpace::ParFiniteElementSpace(
   ParMesh *pm, NURBSExtension *ext, const FiniteElementCollection *f,
   int dim, int ordering)
   : FiniteElementSpace(pm, ext, f, dim, ordering)
{
   ParInit(pm);
}

// static method
ParNURBSExtension *ParFiniteElementSpace::MakeLocalNURBSext(
   const NURBSExtension *globNURBSext, const NURBSExtension *parNURBSext)
{
   if (globNURBSext == NULL) { return NULL; }
   const ParNURBSExtension *pNURBSext =
      dynamic_cast<const ParNURBSExtension*>(parNURBSext);
   MFEM_ASSERT(pNURBSext, "need a ParNURBSExtension");
   // make a copy of globNURBSext:
   NURBSExtension *tmp_globNURBSext = new NURBSExtension(*globNURBSext);
   // tmp_globNURBSext will be deleted by the following ParNURBSExtension ctor:
   return new ParNURBSExtension(tmp_globNURBSext, pNURBSext);
}

void ParFiniteElementSpace::ParInit(ParMesh *pm)
{
   pmesh = pm;
   pncmesh = nullptr;

   MyComm = pmesh->GetComm();
   NRanks = pmesh->GetNRanks();
   MyRank = pmesh->GetMyRank();

   gcomm = nullptr;

   P = nullptr;
   Pconf = nullptr;
   nonconf_P = false;
   Rconf = nullptr;
   R = nullptr;
   num_face_nbr_dofs = -1;

   if (NURBSext && !pNURBSext())
   {
      // This is necessary in some cases: e.g. when the FiniteElementSpace
      // constructor creates a serial NURBSExtension of higher order than the
      // mesh NURBSExtension.
      MFEM_ASSERT(own_ext, "internal error");

      ParNURBSExtension *pNe = new ParNURBSExtension(
         NURBSext, dynamic_cast<ParNURBSExtension *>(pmesh->NURBSext));
      // serial NURBSext is destroyed by the above constructor
      NURBSext = pNe;
      UpdateNURBS();
   }

   Construct(); // parallel version of Construct().

   // Apply the ldof_signs to the elem_dof Table
   if (Conforming() && !NURBSext)
   {
      ApplyLDofSigns(*elem_dof);
   }

   // Check for shared triangular faces with interior Nedelec DoFs
   CheckNDSTriaDofs();
}

void ParFiniteElementSpace::Construct()
{
   MFEM_VERIFY(!IsVariableOrder(), "variable orders are not implemented"
               " for ParFiniteElementSpace yet.");

   if (NURBSext)
   {
      ConstructTrueNURBSDofs();
      GenerateGlobalOffsets();
   }
   else if (Conforming())
   {
      ConstructTrueDofs();
      GenerateGlobalOffsets();
   }
   else // Nonconforming()
   {
      pncmesh = pmesh->pncmesh;

      // Initialize 'gcomm' for the cut (aka "partially conforming") space.
      // In the process, the array 'ldof_ltdof' is also initialized (for the cut
      // space) and used; however, it will be overwritten below with the real
      // true dofs. Also, 'ldof_sign' and 'ldof_group' are constructed for the
      // cut space.
      ConstructTrueDofs();

      ngedofs = ngfdofs = 0;

      // calculate number of ghost DOFs
      ngvdofs = pncmesh->GetNGhostVertices()
                * fec->DofForGeometry(Geometry::Type::POINT);

      if (pmesh->Dimension() > 1)
      {
         ngedofs = pncmesh->GetNGhostEdges()
                   * fec->DofForGeometry(Geometry::Type::SEGMENT);
      }

      if (pmesh->Dimension() > 2)
      {
         ngfdofs = pncmesh->GetNGhostFaces()
                   * fec->DofForGeometry(Geometry::Type::SQUARE);
      }

      // total number of ghost DOFs. Ghost DOFs start at index 'ndofs', i.e.,
      // after all regular DOFs
      ngdofs = ngvdofs + ngedofs + ngfdofs;

      // get P and R matrices, initialize DOF offsets, etc. NOTE: in the NC
      // case this needs to be done here to get the number of true DOFs
      ltdof_size = BuildParallelConformingInterpolation(
                      &P, &R, dof_offsets, tdof_offsets, &ldof_ltdof, false);

      // TODO future: split BuildParallelConformingInterpolation into two parts
      // to overlap its communication with processing between this constructor
      // and the point where the P matrix is actually needed.
   }
}

void ParFiniteElementSpace::PrintPartitionStats()
{
   long long ltdofs = ltdof_size;
   long long min_ltdofs, max_ltdofs, sum_ltdofs;

   MPI_Reduce(&ltdofs, &min_ltdofs, 1, MPI_LONG_LONG, MPI_MIN, 0, MyComm);
   MPI_Reduce(&ltdofs, &max_ltdofs, 1, MPI_LONG_LONG, MPI_MAX, 0, MyComm);
   MPI_Reduce(&ltdofs, &sum_ltdofs, 1, MPI_LONG_LONG, MPI_SUM, 0, MyComm);

   if (MyRank == 0)
   {
      double avg = double(sum_ltdofs) / NRanks;
      mfem::out << "True DOF partitioning: min " << min_ltdofs
                << ", avg " << std::fixed << std::setprecision(1) << avg
                << ", max " << max_ltdofs
                << ", (max-avg)/avg " << 100.0*(max_ltdofs - avg)/avg
                << "%" << std::endl;
   }

   if (NRanks <= 32)
   {
      if (MyRank == 0)
      {
         mfem::out << "True DOFs by rank: " << ltdofs;
         for (int i = 1; i < NRanks; i++)
         {
            MPI_Status status;
            MPI_Recv(&ltdofs, 1, MPI_LONG_LONG, i, 123, MyComm, &status);
            mfem::out << " " << ltdofs;
         }
         mfem::out << "\n";
      }
      else
      {
         MPI_Send(&ltdofs, 1, MPI_LONG_LONG, 0, 123, MyComm);
      }
   }
}

void ParFiniteElementSpace::GetGroupComm(
   GroupCommunicator &gc, int ldof_type, Array<int> *g_ldof_sign)
{
   int gr;
   int ng = pmesh->GetNGroups();
   int nvd, ned, ntd = 0, nqd = 0;
   Array<int> dofs;

   int group_ldof_counter;
   Table &group_ldof = gc.GroupLDofTable();

   nvd = fec->DofForGeometry(Geometry::POINT);
   ned = fec->DofForGeometry(Geometry::SEGMENT);

   if (mesh->Dimension() >= 3)
   {
      if (mesh->HasGeometry(Geometry::TRIANGLE))
      {
         ntd = fec->DofForGeometry(Geometry::TRIANGLE);
      }
      if (mesh->HasGeometry(Geometry::SQUARE))
      {
         nqd = fec->DofForGeometry(Geometry::SQUARE);
      }
   }

   if (g_ldof_sign)
   {
      g_ldof_sign->SetSize(GetNDofs());
      *g_ldof_sign = 1;
   }

   // count the number of ldofs in all groups (excluding the local group 0)
   group_ldof_counter = 0;
   for (gr = 1; gr < ng; gr++)
   {
      group_ldof_counter += nvd * pmesh->GroupNVertices(gr);
      group_ldof_counter += ned * pmesh->GroupNEdges(gr);
      group_ldof_counter += ntd * pmesh->GroupNTriangles(gr);
      group_ldof_counter += nqd * pmesh->GroupNQuadrilaterals(gr);
   }
   if (ldof_type)
   {
      group_ldof_counter *= vdim;
   }
   // allocate the I and J arrays in group_ldof
   group_ldof.SetDims(ng, group_ldof_counter);

   // build the full group_ldof table
   group_ldof_counter = 0;
   group_ldof.GetI()[0] = group_ldof.GetI()[1] = 0;
   for (gr = 1; gr < ng; gr++)
   {
      int j, k, l, m, o, nv, ne, nt, nq;
      const int *ind;

      nv = pmesh->GroupNVertices(gr);
      ne = pmesh->GroupNEdges(gr);
      nt = pmesh->GroupNTriangles(gr);
      nq = pmesh->GroupNQuadrilaterals(gr);

      // vertices
      if (nvd > 0)
      {
         for (j = 0; j < nv; j++)
         {
            k = pmesh->GroupVertex(gr, j);

            dofs.SetSize(nvd);
            m = nvd * k;
            for (l = 0; l < nvd; l++, m++)
            {
               dofs[l] = m;
            }

            if (ldof_type)
            {
               DofsToVDofs(dofs);
            }

            for (l = 0; l < dofs.Size(); l++)
            {
               group_ldof.GetJ()[group_ldof_counter++] = dofs[l];
            }
         }
      }

      // edges
      if (ned > 0)
      {
         for (j = 0; j < ne; j++)
         {
            pmesh->GroupEdge(gr, j, k, o);

            dofs.SetSize(ned);
            m = nvdofs+k*ned;
            ind = fec->DofOrderForOrientation(Geometry::SEGMENT, o);
            for (l = 0; l < ned; l++)
            {
               if (ind[l] < 0)
               {
                  dofs[l] = m + (-1-ind[l]);
                  if (g_ldof_sign)
                  {
                     (*g_ldof_sign)[dofs[l]] = -1;
                  }
               }
               else
               {
                  dofs[l] = m + ind[l];
               }
            }

            if (ldof_type)
            {
               DofsToVDofs(dofs);
            }

            for (l = 0; l < dofs.Size(); l++)
            {
               group_ldof.GetJ()[group_ldof_counter++] = dofs[l];
            }
         }
      }

      // triangles
      if (ntd > 0)
      {
         for (j = 0; j < nt; j++)
         {
            pmesh->GroupTriangle(gr, j, k, o);

            dofs.SetSize(ntd);
            m = nvdofs + nedofs + FirstFaceDof(k);
            ind = fec->DofOrderForOrientation(Geometry::TRIANGLE, o);
            for (l = 0; l < ntd; l++)
            {
               if (ind[l] < 0)
               {
                  dofs[l] = m + (-1-ind[l]);
                  if (g_ldof_sign)
                  {
                     (*g_ldof_sign)[dofs[l]] = -1;
                  }
               }
               else
               {
                  dofs[l] = m + ind[l];
               }
            }

            if (ldof_type)
            {
               DofsToVDofs(dofs);
            }

            for (l = 0; l < dofs.Size(); l++)
            {
               group_ldof.GetJ()[group_ldof_counter++] = dofs[l];
            }
         }
      }

      // quadrilaterals
      if (nqd > 0)
      {
         for (j = 0; j < nq; j++)
         {
            pmesh->GroupQuadrilateral(gr, j, k, o);

            dofs.SetSize(nqd);
            m = nvdofs + nedofs + FirstFaceDof(k);
            ind = fec->DofOrderForOrientation(Geometry::SQUARE, o);
            for (l = 0; l < nqd; l++)
            {
               if (ind[l] < 0)
               {
                  dofs[l] = m + (-1-ind[l]);
                  if (g_ldof_sign)
                  {
                     (*g_ldof_sign)[dofs[l]] = -1;
                  }
               }
               else
               {
                  dofs[l] = m + ind[l];
               }
            }

            if (ldof_type)
            {
               DofsToVDofs(dofs);
            }

            for (l = 0; l < dofs.Size(); l++)
            {
               group_ldof.GetJ()[group_ldof_counter++] = dofs[l];
            }
         }
      }

      group_ldof.GetI()[gr+1] = group_ldof_counter;
   }

   gc.Finalize();
}

void ParFiniteElementSpace::ApplyLDofSigns(Array<int> &dofs) const
{
   MFEM_ASSERT(Conforming(), "wrong code path");

   for (int i = 0; i < dofs.Size(); i++)
   {
      if (dofs[i] < 0)
      {
         if (ldof_sign[-1-dofs[i]] < 0)
         {
            dofs[i] = -1-dofs[i];
         }
      }
      else
      {
         if (ldof_sign[dofs[i]] < 0)
         {
            dofs[i] = -1-dofs[i];
         }
      }
   }
}

void ParFiniteElementSpace::ApplyLDofSigns(Table &el_dof) const
{
   Array<int> all_dofs(el_dof.GetJ(), el_dof.Size_of_connections());
   ApplyLDofSigns(all_dofs);
}

void ParFiniteElementSpace::GetElementDofs(int i, Array<int> &dofs,
                                           DofTransformation &doftrans) const
{
   if (elem_dof)
   {
      elem_dof->GetRow(i, dofs);

      if (DoFTransArray[mesh->GetElementBaseGeometry(i)])
      {
         Array<int> Fo;
         elem_fos->GetRow(i, Fo);
         doftrans.SetDofTransformation(
            *DoFTransArray[mesh->GetElementBaseGeometry(i)]);
         doftrans.SetFaceOrientations(Fo);
         doftrans.SetVDim();
      }
      return;
   }
   FiniteElementSpace::GetElementDofs(i, dofs, doftrans);
   if (Conforming())
   {
      ApplyLDofSigns(dofs);
   }
}

void ParFiniteElementSpace::GetBdrElementDofs(int i, Array<int> &dofs,
                                              DofTransformation &doftrans) const
{
   if (bdr_elem_dof)
   {
      bdr_elem_dof->GetRow(i, dofs);

      if (DoFTransArray[mesh->GetBdrElementBaseGeometry(i)])
      {
         Array<int> Fo;
         bdr_elem_fos->GetRow(i, Fo);
         doftrans.SetDofTransformation(
            *DoFTransArray[mesh->GetBdrElementBaseGeometry(i)]);
         doftrans.SetFaceOrientations(Fo);
         doftrans.SetVDim();
      }
      return;
   }
   FiniteElementSpace::GetBdrElementDofs(i, dofs, doftrans);
   if (Conforming())
   {
      ApplyLDofSigns(dofs);
   }
}

int ParFiniteElementSpace::GetFaceDofs(int i, Array<int> &dofs,
                                       int variant) const
{
   if (face_dof != nullptr && variant == 0)
   {
      face_dof->GetRow(i, dofs);
      return fec->GetOrder();
   }
   int p = FiniteElementSpace::GetFaceDofs(i, dofs, variant);
   if (Conforming())
   {
      ApplyLDofSigns(dofs);
   }
   return p;
}

const FiniteElement *ParFiniteElementSpace::GetFE(int i) const
{
   int ne = mesh->GetNE();
   if (i >= ne) { return GetFaceNbrFE(i - ne); }
   else { return FiniteElementSpace::GetFE(i); }
}

const FaceRestriction *ParFiniteElementSpace::GetFaceRestriction(
   ElementDofOrdering f_ordering, FaceType type, L2FaceValues mul) const
{
   const bool is_dg_space = IsDGSpace();
   const L2FaceValues m = (is_dg_space && mul==L2FaceValues::DoubleValued) ?
                          L2FaceValues::DoubleValued : L2FaceValues::SingleValued;
   auto key = std::make_tuple(is_dg_space, f_ordering, type, m);
   auto itr = L2F.find(key);
   if (itr != L2F.end())
   {
      return itr->second;
   }
   else
   {
      FaceRestriction *res;
      if (is_dg_space)
      {
         if (Conforming())
         {
            res = new ParL2FaceRestriction(*this, f_ordering, type, m);
         }
         else
         {
            res = new ParNCL2FaceRestriction(*this, f_ordering, type, m);
         }
      }
      else
      {
         if (Conforming())
         {
            res = new ConformingFaceRestriction(*this, f_ordering, type);
         }
         else
         {
            res = new ParNCH1FaceRestriction(*this, f_ordering, type);
         }
      }
      L2F[key] = res;
      return res;
   }
}

void ParFiniteElementSpace::GetSharedEdgeDofs(
   int group, int ei, Array<int> &dofs) const
{
   int l_edge, ori;
   MFEM_ASSERT(0 <= ei && ei < pmesh->GroupNEdges(group), "invalid edge index");
   pmesh->GroupEdge(group, ei, l_edge, ori);
   if (ori > 0) // ori = +1 or -1
   {
      GetEdgeDofs(l_edge, dofs);
   }
   else
   {
      Array<int> rdofs;
      fec->SubDofOrder(Geometry::SEGMENT, 1, 1, dofs);
      GetEdgeDofs(l_edge, rdofs);
      for (int i = 0; i < dofs.Size(); i++)
      {
         const int di = dofs[i];
         dofs[i] = (di >= 0) ? rdofs[di] : -1-rdofs[-1-di];
      }
   }
}

void ParFiniteElementSpace::GetSharedTriangleDofs(
   int group, int fi, Array<int> &dofs) const
{
   int l_face, ori;
   MFEM_ASSERT(0 <= fi && fi < pmesh->GroupNTriangles(group),
               "invalid triangular face index");
   pmesh->GroupTriangle(group, fi, l_face, ori);
   if (ori == 0)
   {
      GetFaceDofs(l_face, dofs);
   }
   else
   {
      Array<int> rdofs;
      fec->SubDofOrder(Geometry::TRIANGLE, 2, ori, dofs);
      GetFaceDofs(l_face, rdofs);
      for (int i = 0; i < dofs.Size(); i++)
      {
         const int di = dofs[i];
         dofs[i] = (di >= 0) ? rdofs[di] : -1-rdofs[-1-di];
      }
   }
}

void ParFiniteElementSpace::GetSharedQuadrilateralDofs(
   int group, int fi, Array<int> &dofs) const
{
   int l_face, ori;
   MFEM_ASSERT(0 <= fi && fi < pmesh->GroupNQuadrilaterals(group),
               "invalid quadrilateral face index");
   pmesh->GroupQuadrilateral(group, fi, l_face, ori);
   if (ori == 0)
   {
      GetFaceDofs(l_face, dofs);
   }
   else
   {
      Array<int> rdofs;
      fec->SubDofOrder(Geometry::SQUARE, 2, ori, dofs);
      GetFaceDofs(l_face, rdofs);
      for (int i = 0; i < dofs.Size(); i++)
      {
         const int di = dofs[i];
         dofs[i] = (di >= 0) ? rdofs[di] : -1-rdofs[-1-di];
      }
   }
}

void ParFiniteElementSpace::GenerateGlobalOffsets() const
{
   MFEM_ASSERT(Conforming(), "wrong code path");

   HYPRE_BigInt ldof[2];
   Array<HYPRE_BigInt> *offsets[2] = { &dof_offsets, &tdof_offsets };

   ldof[0] = GetVSize();
   ldof[1] = TrueVSize();

   pmesh->GenerateOffsets(2, ldof, offsets);

   if (HYPRE_AssumedPartitionCheck())
   {
      // communicate the neighbor offsets in tdof_nb_offsets
      GroupTopology &gt = GetGroupTopo();
      int nsize = gt.GetNumNeighbors()-1;
      MPI_Request *requests = new MPI_Request[2*nsize];
      MPI_Status  *statuses = new MPI_Status[2*nsize];
      tdof_nb_offsets.SetSize(nsize+1);
      tdof_nb_offsets[0] = tdof_offsets[0];

      // send and receive neighbors' local tdof offsets
      int request_counter = 0;
      for (int i = 1; i <= nsize; i++)
      {
         MPI_Irecv(&tdof_nb_offsets[i], 1, HYPRE_MPI_BIG_INT,
                   gt.GetNeighborRank(i), 5365, MyComm,
                   &requests[request_counter++]);
      }
      for (int i = 1; i <= nsize; i++)
      {
         MPI_Isend(&tdof_nb_offsets[0], 1, HYPRE_MPI_BIG_INT,
                   gt.GetNeighborRank(i), 5365, MyComm,
                   &requests[request_counter++]);
      }
      MPI_Waitall(request_counter, requests, statuses);

      delete [] statuses;
      delete [] requests;
   }
}

void ParFiniteElementSpace::CheckNDSTriaDofs()
{
   // Check for Nedelec basis
   bool nd_basis = dynamic_cast<const ND_FECollection*>(fec);
   if (!nd_basis)
   {
      nd_strias = false;
      return;
   }

   // Check for interior face dofs on triangles (the use of TETRAHEDRON
   // is not an error)
   bool nd_fdof  = fec->HasFaceDofs(Geometry::TETRAHEDRON,
                                    GetMaxElementOrder());
   if (!nd_fdof)
   {
      nd_strias = false;
      return;
   }

   // Check for shared triangle faces
   bool strias   = false;
   {
      int ngrps = pmesh->GetNGroups();
      for (int g = 1; g < ngrps; g++)
      {
         strias |= pmesh->GroupNTriangles(g);
      }
   }

   // Combine results
   int loc_nd_strias = strias ? 1 : 0;
   int glb_nd_strias = 0;
   MPI_Allreduce(&loc_nd_strias, &glb_nd_strias, 1,
                 MPI_INTEGER, MPI_SUM, MyComm);
   nd_strias = glb_nd_strias > 0;
}

void ParFiniteElementSpace::Build_Dof_TrueDof_Matrix() const // matrix P
{
   MFEM_ASSERT(Conforming(), "wrong code path");

   if (P) { return; }

   if (!nd_strias)
   {
      // Safe to assume 1-1 correspondence between shared dofs
      int ldof  = GetVSize();
      int ltdof = TrueVSize();

      HYPRE_Int *i_diag = Memory<HYPRE_Int>(ldof+1);
      HYPRE_Int *j_diag = Memory<HYPRE_Int>(ltdof);
      int diag_counter;

      HYPRE_Int *i_offd = Memory<HYPRE_Int>(ldof+1);
      HYPRE_Int *j_offd = Memory<HYPRE_Int>(ldof-ltdof);
      int offd_counter;

      HYPRE_BigInt *cmap   = Memory<HYPRE_BigInt>(ldof-ltdof);

      HYPRE_BigInt *col_starts = GetTrueDofOffsets();
      HYPRE_BigInt *row_starts = GetDofOffsets();

      Array<Pair<HYPRE_BigInt, int> > cmap_j_offd(ldof-ltdof);

      i_diag[0] = i_offd[0] = 0;
      diag_counter = offd_counter = 0;
      for (int i = 0; i < ldof; i++)
      {
         int ltdof_i = GetLocalTDofNumber(i);
         if (ltdof_i >= 0)
         {
            j_diag[diag_counter++] = ltdof_i;
         }
         else
         {
            cmap_j_offd[offd_counter].one = GetGlobalTDofNumber(i);
            cmap_j_offd[offd_counter].two = offd_counter;
            offd_counter++;
         }
         i_diag[i+1] = diag_counter;
         i_offd[i+1] = offd_counter;
      }

      SortPairs<HYPRE_BigInt, int>(cmap_j_offd, offd_counter);

      for (int i = 0; i < offd_counter; i++)
      {
         cmap[i] = cmap_j_offd[i].one;
         j_offd[cmap_j_offd[i].two] = i;
      }

      P = new HypreParMatrix(MyComm, MyRank, NRanks, row_starts, col_starts,
                             i_diag, j_diag, i_offd, j_offd,
                             cmap, offd_counter);
   }
   else
   {
      // Some shared dofs will be linear combinations of others
      HYPRE_BigInt ldof  = GetVSize();
      HYPRE_BigInt ltdof = TrueVSize();

      HYPRE_BigInt gdof  = -1;
      HYPRE_BigInt gtdof = -1;

      MPI_Allreduce(&ldof, &gdof, 1, HYPRE_MPI_BIG_INT, MPI_SUM, MyComm);
      MPI_Allreduce(&ltdof, &gtdof, 1, HYPRE_MPI_BIG_INT, MPI_SUM, MyComm);

      // Ensure face orientations have been communicated
      pmesh->ExchangeFaceNbrData();

      // Locate and count non-zeros in off-diagonal portion of P
      int nnz_offd = 0;
      Array<int> ldsize(ldof); ldsize = 0;
      Array<int> ltori(ldof);  ltori = 0; // Local triangle orientations
      {
         int ngrps = pmesh->GetNGroups();
         int nedofs = fec->DofForGeometry(Geometry::SEGMENT);
         Array<int> sdofs;
         for (int g = 1; g < ngrps; g++)
         {
            if (pmesh->gtopo.IAmMaster(g))
            {
               continue;
            }
            for (int ei=0; ei<pmesh->GroupNEdges(g); ei++)
            {
               this->GetSharedEdgeDofs(g, ei, sdofs);
               for (int i=0; i<sdofs.Size(); i++)
               {
                  int ind = (sdofs[i]>=0) ? sdofs[i] : (-sdofs[i]-1);
                  if (ldsize[ind] == 0) { nnz_offd++; }
                  ldsize[ind] = 1;
               }
            }
            for (int fi=0; fi<pmesh->GroupNTriangles(g); fi++)
            {
               int face, ori, info1, info2;
               pmesh->GroupTriangle(g, fi, face, ori);
               pmesh->GetFaceInfos(face, &info1, &info2);
               this->GetSharedTriangleDofs(g, fi, sdofs);
               for (int i=0; i<3*nedofs; i++)
               {
                  int ind = (sdofs[i]>=0) ? sdofs[i] : (-sdofs[i]-1);
                  if (ldsize[ind] == 0) { nnz_offd++; }
                  ldsize[ind] = 1;
               }
               for (int i=3*nedofs; i<sdofs.Size(); i++)
               {
                  if (ldsize[sdofs[i]] == 0) { nnz_offd += 2; }
                  ldsize[sdofs[i]] = 2;
                  ltori[sdofs[i]]  = info2 % 64;
               }
            }
            for (int fi=0; fi<pmesh->GroupNQuadrilaterals(g); fi++)
            {
               this->GetSharedQuadrilateralDofs(g, fi, sdofs);
               for (int i=0; i<sdofs.Size(); i++)
               {
                  int ind = (sdofs[i]>=0) ? sdofs[i] : (-sdofs[i]-1);
                  if (ldsize[ind] == 0) { nnz_offd++; }
                  ldsize[ind] = 1;
               }
            }
         }
      }

      HYPRE_Int *i_diag = new HYPRE_Int[ldof+1];
      HYPRE_Int *j_diag = new HYPRE_Int[ltdof];
      double    *d_diag = new double[ltdof];
      int diag_counter;

      HYPRE_Int *i_offd = new HYPRE_Int[ldof+1];
      HYPRE_Int *j_offd = new HYPRE_Int[nnz_offd];
      double    *d_offd = new double[nnz_offd];
      int offd_counter;

      HYPRE_BigInt *cmap   = new HYPRE_BigInt[ldof-ltdof];

      HYPRE_BigInt *col_starts = GetTrueDofOffsets();
      HYPRE_BigInt *row_starts = GetDofOffsets();

      Array<Pair<HYPRE_BigInt, int> > cmap_j_offd(ldof-ltdof);

      i_diag[0] = i_offd[0] = 0;
      diag_counter = offd_counter = 0;
      int offd_col_counter = 0;
      for (int i = 0; i < ldof; i++)
      {
         int ltdofi = GetLocalTDofNumber(i);
         if (ltdofi >= 0)
         {
            j_diag[diag_counter]   = ltdofi;
            d_diag[diag_counter++] = 1.0;
         }
         else
         {
            if (ldsize[i] == 1)
            {
               cmap_j_offd[offd_col_counter].one = GetGlobalTDofNumber(i);
               cmap_j_offd[offd_col_counter].two = offd_counter;
               offd_counter++;
               offd_col_counter++;
            }
            else
            {
               cmap_j_offd[offd_col_counter].one = GetGlobalTDofNumber(i);
               cmap_j_offd[offd_col_counter].two = offd_counter;
               offd_counter += 2;
               offd_col_counter++;
               i_diag[i+1] = diag_counter;
               i_offd[i+1] = offd_counter;
               i++;
               cmap_j_offd[offd_col_counter].one = GetGlobalTDofNumber(i);
               cmap_j_offd[offd_col_counter].two = offd_counter;
               offd_counter += 2;
               offd_col_counter++;
            }
         }
         i_diag[i+1] = diag_counter;
         i_offd[i+1] = offd_counter;
      }

      SortPairs<HYPRE_BigInt, int>(cmap_j_offd, offd_col_counter);

      for (int i = 0; i < nnz_offd; i++)
      {
         j_offd[i] = -1;
         d_offd[i] = 0.0;
      }

      for (int i = 0; i < offd_col_counter; i++)
      {
         cmap[i] = cmap_j_offd[i].one;
         j_offd[cmap_j_offd[i].two] = i;
      }

      for (int i = 0; i < ldof; i++)
      {
         if (i_offd[i+1] == i_offd[i] + 1)
         {
            d_offd[i_offd[i]] = 1.0;
         }
         else if (i_offd[i+1] == i_offd[i] + 2)
         {
            const double *T =
               ND_DofTransformation::GetFaceTransform(ltori[i]).GetData();
            j_offd[i_offd[i] + 1] = j_offd[i_offd[i]] + 1;
            d_offd[i_offd[i]] = T[0]; d_offd[i_offd[i] + 1] = T[2];
            i++;
            j_offd[i_offd[i] + 1] = j_offd[i_offd[i]];
            j_offd[i_offd[i]] = j_offd[i_offd[i] + 1] - 1;
            d_offd[i_offd[i]] = T[1]; d_offd[i_offd[i] + 1] = T[3];
         }
      }

      P = new HypreParMatrix(MyComm, gdof, gtdof, row_starts, col_starts,
                             i_diag, j_diag, d_diag, i_offd, j_offd, d_offd,
                             offd_col_counter, cmap);
   }

   SparseMatrix Pdiag;
   P->GetDiag(Pdiag);
   R = Transpose(Pdiag);
}

HypreParMatrix *ParFiniteElementSpace::GetPartialConformingInterpolation()
{
   HypreParMatrix *P_pc;
   Array<HYPRE_BigInt> P_pc_row_starts, P_pc_col_starts;
   BuildParallelConformingInterpolation(&P_pc, NULL, P_pc_row_starts,
                                        P_pc_col_starts, NULL, true);
   P_pc->CopyRowStarts();
   P_pc->CopyColStarts();
   return P_pc;
}

void ParFiniteElementSpace::DivideByGroupSize(double *vec)
{
   GroupTopology &gt = GetGroupTopo();
   for (int i = 0; i < ldof_group.Size(); i++)
   {
      if (gt.IAmMaster(ldof_group[i])) // we are the master
      {
         if (ldof_ltdof[i] >= 0) // see note below
         {
            vec[ldof_ltdof[i]] /= gt.GetGroupSize(ldof_group[i]);
         }
         // NOTE: in NC meshes, ldof_ltdof generated for the gtopo
         // groups by ConstructTrueDofs gets overwritten by
         // BuildParallelConformingInterpolation. Some DOFs that are
         // seen as true by the conforming code are actually slaves and
         // end up with a -1 in ldof_ltdof.
      }
   }
}

GroupCommunicator *ParFiniteElementSpace::ScalarGroupComm()
{
   GroupCommunicator *gc = new GroupCommunicator(GetGroupTopo());
   if (NURBSext)
   {
      gc->Create(pNURBSext()->ldof_group);
   }
   else
   {
      GetGroupComm(*gc, 0);
   }
   return gc;
}

void ParFiniteElementSpace::Synchronize(Array<int> &ldof_marker) const
{
   // For non-conforming mesh, synchronization is performed on the cut (aka
   // "partially conforming") space.

   MFEM_VERIFY(ldof_marker.Size() == GetVSize(), "invalid in/out array");

   // implement allreduce(|) as reduce(|) + broadcast
   gcomm->Reduce<int>(ldof_marker, GroupCommunicator::BitOR);
   gcomm->Bcast(ldof_marker);
}

void ParFiniteElementSpace::GetEssentialVDofs(const Array<int> &bdr_attr_is_ess,
                                              Array<int> &ess_dofs,
                                              int component) const
{
   FiniteElementSpace::GetEssentialVDofs(bdr_attr_is_ess, ess_dofs, component);

   // Make sure that processors without boundary elements mark
   // their boundary dofs (if they have any).
   Synchronize(ess_dofs);
}

void ParFiniteElementSpace::GetEssentialTrueDofs(const Array<int>
                                                 &bdr_attr_is_ess,
                                                 Array<int> &ess_tdof_list,
                                                 int component)
{
   Array<int> ess_dofs, true_ess_dofs;

   GetEssentialVDofs(bdr_attr_is_ess, ess_dofs, component);
   GetRestrictionMatrix()->BooleanMult(ess_dofs, true_ess_dofs);

#ifdef MFEM_DEBUG
   // Verify that in boolean arithmetic: P^T ess_dofs = R ess_dofs.
   Array<int> true_ess_dofs2(true_ess_dofs.Size());
   auto Pt = std::unique_ptr<HypreParMatrix>(Dof_TrueDof_Matrix()->Transpose());

   const int *ess_dofs_data = ess_dofs.HostRead();
   Pt->BooleanMult(1, ess_dofs_data, 0, true_ess_dofs2);
   int counter = 0;
   const int *ted = true_ess_dofs.HostRead();
   std::string error_msg = "failed dof: ";
   for (int i = 0; i < true_ess_dofs.Size(); i++)
   {
      if (bool(ted[i]) != bool(true_ess_dofs2[i]))
      {
         error_msg += std::to_string(i) += "(R ";
         error_msg += std::to_string(bool(ted[i])) += " P^T ";
         error_msg += std::to_string(bool(true_ess_dofs2[i])) += ") ";
         ++counter;
      }
   }
   MFEM_ASSERT(R->Height() == P->Width(), "!");
   MFEM_ASSERT(R->Width() == P->Height(), "!");
   MFEM_ASSERT(R->Width() == ess_dofs.Size(), "!");
   MFEM_VERIFY(counter == 0, "internal MFEM error: counter = " << counter
               << ", rank = " << MyRank << ", " << error_msg);
#endif

   MarkerToList(true_ess_dofs, ess_tdof_list);
}

int ParFiniteElementSpace::GetLocalTDofNumber(int ldof) const
{
   if (Nonconforming())
   {
      Dof_TrueDof_Matrix(); // make sure P has been built

      return ldof_ltdof[ldof]; // NOTE: contains -1 for slaves/DOFs we don't own
   }
   else
   {
      if (GetGroupTopo().IAmMaster(ldof_group[ldof]))
      {
         return ldof_ltdof[ldof];
      }
      else
      {
         return -1;
      }
   }
}

HYPRE_BigInt ParFiniteElementSpace::GetGlobalTDofNumber(int ldof) const
{
   if (Nonconforming())
   {
      MFEM_VERIFY(ldof_ltdof[ldof] >= 0, "ldof " << ldof << " not a true DOF.");

      return GetMyTDofOffset() + ldof_ltdof[ldof];
   }
   else
   {
      if (HYPRE_AssumedPartitionCheck())
      {
         return ldof_ltdof[ldof] +
                tdof_nb_offsets[GetGroupTopo().GetGroupMaster(ldof_group[ldof])];
      }
      else
      {
         return ldof_ltdof[ldof] +
                tdof_offsets[GetGroupTopo().GetGroupMasterRank(ldof_group[ldof])];
      }
   }
}

HYPRE_BigInt ParFiniteElementSpace::GetGlobalScalarTDofNumber(int sldof)
{
   if (Nonconforming())
   {
      MFEM_ABORT("Not implemented for NC mesh.");
   }

   if (HYPRE_AssumedPartitionCheck())
   {
      if (ordering == Ordering::byNODES)
      {
         return ldof_ltdof[sldof] +
                tdof_nb_offsets[GetGroupTopo().GetGroupMaster(
                                   ldof_group[sldof])] / vdim;
      }
      else
      {
         return (ldof_ltdof[sldof*vdim] +
                 tdof_nb_offsets[GetGroupTopo().GetGroupMaster(
                                    ldof_group[sldof*vdim])]) / vdim;
      }
   }

   if (ordering == Ordering::byNODES)
   {
      return ldof_ltdof[sldof] +
             tdof_offsets[GetGroupTopo().GetGroupMasterRank(
                             ldof_group[sldof])] / vdim;
   }
   else
   {
      return (ldof_ltdof[sldof*vdim] +
              tdof_offsets[GetGroupTopo().GetGroupMasterRank(
                              ldof_group[sldof*vdim])]) / vdim;
   }
}

HYPRE_BigInt ParFiniteElementSpace::GetMyDofOffset() const
{
   return HYPRE_AssumedPartitionCheck() ? dof_offsets[0] : dof_offsets[MyRank];
}

HYPRE_BigInt ParFiniteElementSpace::GetMyTDofOffset() const
{
   return HYPRE_AssumedPartitionCheck()? tdof_offsets[0] : tdof_offsets[MyRank];
}

const Operator *ParFiniteElementSpace::GetProlongationMatrix() const
{
   if (Conforming())
   {
      if (Pconf) { return Pconf; }

      if (nd_strias) { return Dof_TrueDof_Matrix(); }

      if (NRanks == 1)
      {
         Pconf = new IdentityOperator(GetTrueVSize());
      }
      else
      {
         if (!Device::Allows(Backend::DEVICE_MASK))
         {
            Pconf = new ConformingProlongationOperator(*this);
         }
         else
         {
            Pconf = new DeviceConformingProlongationOperator(*this);
         }
      }
      return Pconf;
   }
   else
   {
      return Dof_TrueDof_Matrix();
   }
}

const Operator *ParFiniteElementSpace::GetRestrictionOperator() const
{
   if (Conforming())
   {
      if (Rconf) { return Rconf; }

      if (NRanks == 1)
      {
         R_transpose.reset(new IdentityOperator(GetTrueVSize()));
      }
      else
      {
         if (!Device::Allows(Backend::DEVICE_MASK))
         {
            R_transpose.reset(new ConformingProlongationOperator(*this, true));
         }
         else
         {
            R_transpose.reset(
               new DeviceConformingProlongationOperator(*this, true));
         }
      }
      Rconf = new TransposeOperator(*R_transpose);
      return Rconf;
   }
   else
   {
      Dof_TrueDof_Matrix();
      if (!R_transpose) { R_transpose.reset(new TransposeOperator(R)); }
      return R;
   }
}

void ParFiniteElementSpace::ExchangeFaceNbrData()
{
   if (num_face_nbr_dofs >= 0) { return; }

   pmesh->ExchangeFaceNbrData();

   int num_face_nbrs = pmesh->GetNFaceNeighbors();

   if (num_face_nbrs == 0)
   {
      num_face_nbr_dofs = 0;
      return;
   }

   MPI_Request *requests = new MPI_Request[2*num_face_nbrs];
   MPI_Request *send_requests = requests;
   MPI_Request *recv_requests = requests + num_face_nbrs;
   MPI_Status  *statuses = new MPI_Status[num_face_nbrs];

   Array<int> ldofs;
   Array<int> ldof_marker(GetVSize());
   ldof_marker = -1;

   Table send_nbr_elem_dof;

   send_nbr_elem_dof.MakeI(pmesh->send_face_nbr_elements.Size_of_connections());
   send_face_nbr_ldof.MakeI(num_face_nbrs);
   face_nbr_ldof.MakeI(num_face_nbrs);
   int *send_el_off = pmesh->send_face_nbr_elements.GetI();
   int *recv_el_off = pmesh->face_nbr_elements_offset;
   for (int fn = 0; fn < num_face_nbrs; fn++)
   {
      int *my_elems = pmesh->send_face_nbr_elements.GetRow(fn);
      int  num_my_elems = pmesh->send_face_nbr_elements.RowSize(fn);

      for (int i = 0; i < num_my_elems; i++)
      {
         GetElementVDofs(my_elems[i], ldofs);
         for (int j = 0; j < ldofs.Size(); j++)
         {
            int ldof = (ldofs[j] >= 0 ? ldofs[j] : -1-ldofs[j]);

            if (ldof_marker[ldof] != fn)
            {
               ldof_marker[ldof] = fn;
               send_face_nbr_ldof.AddAColumnInRow(fn);
            }
         }
         send_nbr_elem_dof.AddColumnsInRow(send_el_off[fn] + i, ldofs.Size());
      }

      int nbr_rank = pmesh->GetFaceNbrRank(fn);
      int tag = 0;
      MPI_Isend(&send_face_nbr_ldof.GetI()[fn], 1, MPI_INT, nbr_rank, tag,
                MyComm, &send_requests[fn]);

      MPI_Irecv(&face_nbr_ldof.GetI()[fn], 1, MPI_INT, nbr_rank, tag,
                MyComm, &recv_requests[fn]);
   }

   MPI_Waitall(num_face_nbrs, recv_requests, statuses);
   face_nbr_ldof.MakeJ();

   num_face_nbr_dofs = face_nbr_ldof.Size_of_connections();

   MPI_Waitall(num_face_nbrs, send_requests, statuses);
   send_face_nbr_ldof.MakeJ();

   // send/receive the I arrays of send_nbr_elem_dof/face_nbr_element_dof,
   // respectively (they contain the number of dofs for each face-neighbor
   // element)
   face_nbr_element_dof.MakeI(recv_el_off[num_face_nbrs]);

   int *send_I = send_nbr_elem_dof.GetI();
   int *recv_I = face_nbr_element_dof.GetI();
   for (int fn = 0; fn < num_face_nbrs; fn++)
   {
      int nbr_rank = pmesh->GetFaceNbrRank(fn);
      int tag = 0;
      MPI_Isend(send_I + send_el_off[fn], send_el_off[fn+1] - send_el_off[fn],
                MPI_INT, nbr_rank, tag, MyComm, &send_requests[fn]);

      MPI_Irecv(recv_I + recv_el_off[fn], recv_el_off[fn+1] - recv_el_off[fn],
                MPI_INT, nbr_rank, tag, MyComm, &recv_requests[fn]);
   }

   MPI_Waitall(num_face_nbrs, send_requests, statuses);
   send_nbr_elem_dof.MakeJ();

   ldof_marker = -1;

   for (int fn = 0; fn < num_face_nbrs; fn++)
   {
      int *my_elems = pmesh->send_face_nbr_elements.GetRow(fn);
      int  num_my_elems = pmesh->send_face_nbr_elements.RowSize(fn);

      for (int i = 0; i < num_my_elems; i++)
      {
         GetElementVDofs(my_elems[i], ldofs);
         for (int j = 0; j < ldofs.Size(); j++)
         {
            int ldof = (ldofs[j] >= 0 ? ldofs[j] : -1-ldofs[j]);

            if (ldof_marker[ldof] != fn)
            {
               ldof_marker[ldof] = fn;
               send_face_nbr_ldof.AddConnection(fn, ldofs[j]);
            }
         }
         send_nbr_elem_dof.AddConnections(
            send_el_off[fn] + i, ldofs, ldofs.Size());
      }
   }
   send_face_nbr_ldof.ShiftUpI();
   send_nbr_elem_dof.ShiftUpI();

   // convert the ldof indices in send_nbr_elem_dof
   int *send_J = send_nbr_elem_dof.GetJ();
   for (int fn = 0, j = 0; fn < num_face_nbrs; fn++)
   {
      int  num_ldofs = send_face_nbr_ldof.RowSize(fn);
      int *ldofs_fn  = send_face_nbr_ldof.GetRow(fn);
      int  j_end     = send_I[send_el_off[fn+1]];

      for (int i = 0; i < num_ldofs; i++)
      {
         int ldof = (ldofs_fn[i] >= 0 ? ldofs_fn[i] : -1-ldofs_fn[i]);
         ldof_marker[ldof] = i;
      }

      for ( ; j < j_end; j++)
      {
         int ldof = (send_J[j] >= 0 ? send_J[j] : -1-send_J[j]);
         send_J[j] = (send_J[j] >= 0 ? ldof_marker[ldof] : -1-ldof_marker[ldof]);
      }
   }

   MPI_Waitall(num_face_nbrs, recv_requests, statuses);
   face_nbr_element_dof.MakeJ();

   // send/receive the J arrays of send_nbr_elem_dof/face_nbr_element_dof,
   // respectively (they contain the element dofs in enumeration local for
   // the face-neighbor pair)
   int *recv_J = face_nbr_element_dof.GetJ();
   for (int fn = 0; fn < num_face_nbrs; fn++)
   {
      int nbr_rank = pmesh->GetFaceNbrRank(fn);
      int tag = 0;

      MPI_Isend(send_J + send_I[send_el_off[fn]],
                send_I[send_el_off[fn+1]] - send_I[send_el_off[fn]],
                MPI_INT, nbr_rank, tag, MyComm, &send_requests[fn]);

      MPI_Irecv(recv_J + recv_I[recv_el_off[fn]],
                recv_I[recv_el_off[fn+1]] - recv_I[recv_el_off[fn]],
                MPI_INT, nbr_rank, tag, MyComm, &recv_requests[fn]);
   }

   MPI_Waitall(num_face_nbrs, recv_requests, statuses);

   // shift the J array of face_nbr_element_dof
   for (int fn = 0, j = 0; fn < num_face_nbrs; fn++)
   {
      int shift = face_nbr_ldof.GetI()[fn];
      int j_end = recv_I[recv_el_off[fn+1]];

      for ( ; j < j_end; j++)
      {
         if (recv_J[j] >= 0)
         {
            recv_J[j] += shift;
         }
         else
         {
            recv_J[j] -= shift;
         }
      }
   }

   MPI_Waitall(num_face_nbrs, send_requests, statuses);

   // send/receive the J arrays of send_face_nbr_ldof/face_nbr_ldof,
   // respectively
   for (int fn = 0; fn < num_face_nbrs; fn++)
   {
      int nbr_rank = pmesh->GetFaceNbrRank(fn);
      int tag = 0;

      MPI_Isend(send_face_nbr_ldof.GetRow(fn),
                send_face_nbr_ldof.RowSize(fn),
                MPI_INT, nbr_rank, tag, MyComm, &send_requests[fn]);

      MPI_Irecv(face_nbr_ldof.GetRow(fn),
                face_nbr_ldof.RowSize(fn),
                MPI_INT, nbr_rank, tag, MyComm, &recv_requests[fn]);
   }

   MPI_Waitall(num_face_nbrs, recv_requests, statuses);
   MPI_Waitall(num_face_nbrs, send_requests, statuses);

   // send my_dof_offset (i.e. my_ldof_offset) to face neighbors and receive
   // their offset in dof_face_nbr_offsets, used to define face_nbr_glob_dof_map
   face_nbr_glob_dof_map.SetSize(num_face_nbr_dofs);
   Array<HYPRE_BigInt> dof_face_nbr_offsets(num_face_nbrs);
   HYPRE_BigInt my_dof_offset = GetMyDofOffset();
   for (int fn = 0; fn < num_face_nbrs; fn++)
   {
      int nbr_rank = pmesh->GetFaceNbrRank(fn);
      int tag = 0;

      MPI_Isend(&my_dof_offset, 1, HYPRE_MPI_BIG_INT, nbr_rank, tag,
                MyComm, &send_requests[fn]);

      MPI_Irecv(&dof_face_nbr_offsets[fn], 1, HYPRE_MPI_BIG_INT, nbr_rank, tag,
                MyComm, &recv_requests[fn]);
   }

   MPI_Waitall(num_face_nbrs, recv_requests, statuses);

   // set the array face_nbr_glob_dof_map which holds the global ldof indices of
   // the face-neighbor dofs
   for (int fn = 0, j = 0; fn < num_face_nbrs; fn++)
   {
      for (int j_end = face_nbr_ldof.GetI()[fn+1]; j < j_end; j++)
      {
         int ldof = face_nbr_ldof.GetJ()[j];
         if (ldof < 0)
         {
            ldof = -1-ldof;
         }

         face_nbr_glob_dof_map[j] = dof_face_nbr_offsets[fn] + ldof;
      }
   }

   MPI_Waitall(num_face_nbrs, send_requests, statuses);

   delete [] statuses;
   delete [] requests;
}

void ParFiniteElementSpace::GetFaceNbrElementVDofs(
   int i, Array<int> &vdofs, DofTransformation &doftrans) const
{
   face_nbr_element_dof.GetRow(i, vdofs);

   if (DoFTransArray[GetFaceNbrFE(i)->GetGeomType()])
   {
      Array<int> F, Fo;
      pmesh->GetFaceNbrElementFaces(pmesh->GetNE() + i, F, Fo);
      doftrans.SetDofTransformation(
         *DoFTransArray[GetFaceNbrFE(i)->GetGeomType()]);
      doftrans.SetFaceOrientations(Fo);
      doftrans.SetVDim(vdim, ordering);
   }
}

DofTransformation *ParFiniteElementSpace::GetFaceNbrElementVDofs(
   int i, Array<int> &vdofs) const
{
   DoFTrans.SetDofTransformation(NULL);
   GetFaceNbrElementVDofs(i, vdofs, DoFTrans);
   return DoFTrans.GetDofTransformation() ? &DoFTrans : NULL;
}

void ParFiniteElementSpace::GetFaceNbrFaceVDofs(int i, Array<int> &vdofs) const
{
   // Works for NC mesh where 'i' is an index returned by
   // ParMesh::GetSharedFace() such that i >= Mesh::GetNumFaces(), i.e. 'i' is
   // the index of a ghost face.
   MFEM_ASSERT(Nonconforming() && i >= pmesh->GetNumFaces(), "");
   int el1, el2, inf1, inf2;
   pmesh->GetFaceElements(i, &el1, &el2);
   el2 = -1 - el2;
   pmesh->GetFaceInfos(i, &inf1, &inf2);
   MFEM_ASSERT(0 <= el2 && el2 < face_nbr_element_dof.Size(), "");
   const int nd = face_nbr_element_dof.RowSize(el2);
   const int *vol_vdofs = face_nbr_element_dof.GetRow(el2);
   const Element *face_nbr_el = pmesh->face_nbr_elements[el2];
   Geometry::Type geom = face_nbr_el->GetGeometryType();
   const int face_dim = Geometry::Dimension[geom]-1;

   fec->SubDofOrder(geom, face_dim, inf2, vdofs);
   // Convert local dofs to local vdofs.
   Ordering::DofsToVDofs<Ordering::byNODES>(nd/vdim, vdim, vdofs);
   // Convert local vdofs to global vdofs.
   for (int j = 0; j < vdofs.Size(); j++)
   {
      const int ldof = vdofs[j];
      vdofs[j] = (ldof >= 0) ? vol_vdofs[ldof] : -1-vol_vdofs[-1-ldof];
   }
}

const FiniteElement *ParFiniteElementSpace::GetFaceNbrFE(int i) const
{
   const FiniteElement *FE =
      fec->FiniteElementForGeometry(
         pmesh->face_nbr_elements[i]->GetGeometryType());

   if (NURBSext)
   {
      mfem_error("ParFiniteElementSpace::GetFaceNbrFE"
                 " does not support NURBS!");
   }
   return FE;
}

const FiniteElement *ParFiniteElementSpace::GetFaceNbrFaceFE(int i) const
{
   // Works for NC mesh where 'i' is an index returned by
   // ParMesh::GetSharedFace() such that i >= Mesh::GetNumFaces(), i.e. 'i' is
   // the index of a ghost face.
   // Works in tandem with GetFaceNbrFaceVDofs() defined above.

   MFEM_ASSERT(Nonconforming() && !NURBSext, "");
   Geometry::Type face_geom = pmesh->GetFaceGeometry(i);
   return fec->FiniteElementForGeometry(face_geom);
}

void ParFiniteElementSpace::Lose_Dof_TrueDof_Matrix()
{
   P -> StealData();
#if MFEM_HYPRE_VERSION <= 22200
   hypre_ParCSRMatrix *csrP = (hypre_ParCSRMatrix*)(*P);
   hypre_ParCSRMatrixOwnsRowStarts(csrP) = 1;
   hypre_ParCSRMatrixOwnsColStarts(csrP) = 1;
   dof_offsets.LoseData();
   tdof_offsets.LoseData();
#else
   dof_offsets.DeleteAll();
   tdof_offsets.DeleteAll();
#endif
}

void ParFiniteElementSpace::ConstructTrueDofs()
{
   int i, gr, n = GetVSize();
   GroupTopology &gt = pmesh->gtopo;
   gcomm = new GroupCommunicator(gt);
   Table &group_ldof = gcomm->GroupLDofTable();

   GetGroupComm(*gcomm, 1, &ldof_sign);

   // Define ldof_group and mark ldof_ltdof with
   //   -1 for ldof that is ours
   //   -2 for ldof that is in a group with another master
   ldof_group.SetSize(n);
   ldof_ltdof.SetSize(n);
   ldof_group = 0;
   ldof_ltdof = -1;

   for (gr = 1; gr < group_ldof.Size(); gr++)
   {
      const int *ldofs = group_ldof.GetRow(gr);
      const int nldofs = group_ldof.RowSize(gr);
      for (i = 0; i < nldofs; i++)
      {
         ldof_group[ldofs[i]] = gr;
      }

      if (!gt.IAmMaster(gr)) // we are not the master
      {
         for (i = 0; i < nldofs; i++)
         {
            ldof_ltdof[ldofs[i]] = -2;
         }
      }
   }

   // count ltdof_size
   ltdof_size = 0;
   for (i = 0; i < n; i++)
   {
      if (ldof_ltdof[i] == -1)
      {
         ldof_ltdof[i] = ltdof_size++;
      }
   }
   gcomm->SetLTDofTable(ldof_ltdof);

   // have the group masters broadcast their ltdofs to the rest of the group
   gcomm->Bcast(ldof_ltdof);
}

void ParFiniteElementSpace::ConstructTrueNURBSDofs()
{
   int n = GetVSize();
   GroupTopology &gt = pNURBSext()->gtopo;
   gcomm = new GroupCommunicator(gt);

   // pNURBSext()->ldof_group is for scalar space!
   if (vdim == 1)
   {
      ldof_group.MakeRef(pNURBSext()->ldof_group);
   }
   else
   {
      const int *scalar_ldof_group = pNURBSext()->ldof_group;
      ldof_group.SetSize(n);
      for (int i = 0; i < n; i++)
      {
         ldof_group[i] = scalar_ldof_group[VDofToDof(i)];
      }
   }

   gcomm->Create(ldof_group);

   // ldof_sign.SetSize(n);
   // ldof_sign = 1;
   ldof_sign.DeleteAll();

   ltdof_size = 0;
   ldof_ltdof.SetSize(n);
   for (int i = 0; i < n; i++)
   {
      if (gt.IAmMaster(ldof_group[i]))
      {
         ldof_ltdof[i] = ltdof_size;
         ltdof_size++;
      }
      else
      {
         ldof_ltdof[i] = -2;
      }
   }
   gcomm->SetLTDofTable(ldof_ltdof);

   // have the group masters broadcast their ltdofs to the rest of the group
   gcomm->Bcast(ldof_ltdof);
}

void ParFiniteElementSpace::GetGhostVertexDofs(const MeshId &id,
                                               Array<int> &dofs) const
{
   int nv = fec->DofForGeometry(Geometry::POINT);
   dofs.SetSize(nv);
   for (int j = 0; j < nv; j++)
   {
      dofs[j] = ndofs + nv*id.index + j;
   }
}

void ParFiniteElementSpace::GetGhostEdgeDofs(const MeshId &edge_id,
                                             Array<int> &dofs) const
{
   int nv = fec->DofForGeometry(Geometry::POINT);
   int ne = fec->DofForGeometry(Geometry::SEGMENT);
   dofs.SetSize(2*nv + ne);

   int V[2], ghost = pncmesh->GetNVertices();
   pmesh->pncmesh->GetEdgeVertices(edge_id, V);

   for (int i = 0; i < 2; i++)
   {
      int k = (V[i] < ghost) ? V[i]*nv : (ndofs + (V[i] - ghost)*nv);
      for (int j = 0; j < nv; j++)
      {
         dofs[i*nv + j] = k++;
      }
   }

   int k = ndofs + ngvdofs + (edge_id.index - pncmesh->GetNEdges())*ne;
   for (int j = 0; j < ne; j++)
   {
      dofs[2*nv + j] = k++;
   }
}

void ParFiniteElementSpace::GetGhostFaceDofs(const MeshId &face_id,
                                             Array<int> &dofs) const
{
   int nfv, V[4], E[4], Eo[4];
   nfv = pmesh->pncmesh->GetFaceVerticesEdges(face_id, V, E, Eo);

   int nv = fec->DofForGeometry(Geometry::POINT);
   int ne = fec->DofForGeometry(Geometry::SEGMENT);
   int nf_tri = fec->DofForGeometry(Geometry::TRIANGLE);
   int nf_quad = fec->DofForGeometry(Geometry::SQUARE);
   int nf = (nfv == 3) ? nf_tri : nf_quad;

   dofs.SetSize(nfv*(nv + ne) + nf);

   int offset = 0;
   for (int i = 0; i < nfv; i++)
   {
      int ghost = pncmesh->GetNVertices();
      int first = (V[i] < ghost) ? V[i]*nv : (ndofs + (V[i] - ghost)*nv);
      for (int j = 0; j < nv; j++)
      {
         dofs[offset++] = first + j;
      }
   }

   for (int i = 0; i < nfv; i++)
   {
      int ghost = pncmesh->GetNEdges();
      int first = (E[i] < ghost) ? nvdofs + E[i]*ne
                  /*          */ : ndofs + ngvdofs + (E[i] - ghost)*ne;
      const int *ind = fec->DofOrderForOrientation(Geometry::SEGMENT, Eo[i]);
      for (int j = 0; j < ne; j++)
      {
         dofs[offset++] = (ind[j] >= 0) ? (first + ind[j])
                          /*         */ : (-1 - (first + (-1 - ind[j])));
      }
   }

   const int ghost_face_index = face_id.index - pncmesh->GetNFaces();
   int first = ndofs + ngvdofs + ngedofs + nf_quad*ghost_face_index;

   for (int j = 0; j < nf; j++)
   {
      dofs[offset++] = first + j;
   }
}

void ParFiniteElementSpace::GetGhostDofs(int entity, const MeshId &id,
                                         Array<int> &dofs) const
{
   // helper to get ghost vertex, ghost edge or ghost face DOFs
   switch (entity)
   {
      case 0: GetGhostVertexDofs(id, dofs); break;
      case 1: GetGhostEdgeDofs(id, dofs); break;
      case 2: GetGhostFaceDofs(id, dofs); break;
   }
}

void ParFiniteElementSpace::GetBareDofs(int entity, int index,
                                        Array<int> &dofs) const
{
   int ned, ghost, first;
   switch (entity)
   {
      case 0:
         ned = fec->DofForGeometry(Geometry::POINT);
         ghost = pncmesh->GetNVertices();
         first = (index < ghost)
                 ? index*ned // regular vertex
                 : ndofs + (index - ghost)*ned; // ghost vertex
         break;

      case 1:
         ned = fec->DofForGeometry(Geometry::SEGMENT);
         ghost = pncmesh->GetNEdges();
         first = (index < ghost)
                 ? nvdofs + index*ned // regular edge
                 : ndofs + ngvdofs + (index - ghost)*ned; // ghost edge
         break;

      default:
         Geometry::Type geom = pncmesh->GetFaceGeometry(index);
         MFEM_ASSERT(geom == Geometry::SQUARE ||
                     geom == Geometry::TRIANGLE, "");

         ned = fec->DofForGeometry(geom);
         ghost = pncmesh->GetNFaces();

         if (index < ghost) // regular face
         {
            first = nvdofs + nedofs + FirstFaceDof(index);
         }
         else // ghost face
         {
            index -= ghost;
            int stride = fec->DofForGeometry(Geometry::SQUARE);
            first = ndofs + ngvdofs + ngedofs + index*stride;
         }
         break;
   }

   dofs.SetSize(ned);
   for (int i = 0; i < ned; i++)
   {
      dofs[i] = first + i;
   }
}

int ParFiniteElementSpace::PackDof(int entity, int index, int edof) const
{
   // DOFs are ordered as follows:
   // vertices | edges | faces | internal | ghost vert. | g. edges | g. faces

   int ghost, ned;
   switch (entity)
   {
      case 0:
         ghost = pncmesh->GetNVertices();
         ned = fec->DofForGeometry(Geometry::POINT);

         return (index < ghost)
                ? index*ned + edof // regular vertex
                : ndofs + (index - ghost)*ned + edof; // ghost vertex

      case 1:
         ghost = pncmesh->GetNEdges();
         ned = fec->DofForGeometry(Geometry::SEGMENT);

         return (index < ghost)
                ? nvdofs + index*ned + edof // regular edge
                : ndofs + ngvdofs + (index - ghost)*ned + edof; // ghost edge

      default:
         ghost = pncmesh->GetNFaces();
         ned = fec->DofForGeometry(pncmesh->GetFaceGeometry(index));

         if (index < ghost) // regular face
         {
            return nvdofs + nedofs + FirstFaceDof(index) + edof;
         }
         else // ghost face
         {
            index -= ghost;
            int stride = fec->DofForGeometry(Geometry::SQUARE);
            return ndofs + ngvdofs + ngedofs + index*stride + edof;
         }
   }
}

static int bisect(const int* array, int size, int value)
{
   const int* end = array + size;
   const int* pos = std::upper_bound(array, end, value);
   MFEM_VERIFY(pos != array, "value not found");
   if (pos == end)
   {
      MFEM_VERIFY(*(array+size - 1) == value, "Last entry must be exact")
   }
   return pos - array - 1;
}

/** Dissect a DOF number to obtain the entity type (0=vertex, 1=edge, 2=face),
 *  entity index and the DOF number within the entity.
 */
void ParFiniteElementSpace::UnpackDof(int dof,
                                      int &entity, int &index, int &edof) const
{
   MFEM_VERIFY(dof >= 0, "");
   if (dof < ndofs)
   {
      if (dof < nvdofs) // regular vertex
      {
         int nv = fec->DofForGeometry(Geometry::POINT);
         entity = 0, index = dof / nv, edof = dof % nv;
         return;
      }
      dof -= nvdofs;
      if (dof < nedofs) // regular edge
      {
         int ne = fec->DofForGeometry(Geometry::SEGMENT);
         entity = 1, index = dof / ne, edof = dof % ne;
         return;
      }
      dof -= nedofs;
      if (dof < nfdofs) // regular face
      {
         if (uni_fdof >= 0) // uniform faces
         {
            int nf = fec->DofForGeometry(pncmesh->GetFaceGeometry(0));
            index = dof / nf, edof = dof % nf;
         }
         else // mixed faces or var-order space
         {
            const Table &table = var_face_dofs;

            MFEM_ASSERT(table.Size() > 0, "");
            int jpos = bisect(table.GetJ(), table.Size_of_connections(), dof);
            index = bisect(table.GetI(), table.Size(), jpos);
            edof = dof - table.GetRow(index)[0];
         }
         entity = 2;
         return;
      }
      MFEM_ABORT("Cannot unpack internal DOF");
   }
   else
   {
      dof -= ndofs;
      if (dof < ngvdofs) // ghost vertex
      {
         int nv = fec->DofForGeometry(Geometry::POINT);
         entity = 0, index = pncmesh->GetNVertices() + dof / nv, edof = dof % nv;
         return;
      }
      dof -= ngvdofs;
      if (dof < ngedofs) // ghost edge
      {
         int ne = fec->DofForGeometry(Geometry::SEGMENT);
         entity = 1, index = pncmesh->GetNEdges() + dof / ne, edof = dof % ne;
         return;
      }
      dof -= ngedofs;
      if (dof < ngfdofs) // ghost face
      {
         int stride = fec->DofForGeometry(Geometry::SQUARE);
         index = pncmesh->GetNFaces() + dof / stride, edof = dof % stride;
         entity = 2;
         return;
      }
      MFEM_ABORT("Out of range DOF.");
   }
}

/** Represents an element of the P matrix. The column number is global and
 *  corresponds to vector dimension 0. The other dimension columns are offset
 *  by 'stride'.
 */
struct PMatrixElement
{
   HYPRE_BigInt column;
   int stride;
   double value;

   PMatrixElement(HYPRE_BigInt col = 0, int str = 0, double val = 0)
      : column(col), stride(str), value(val) {}

   bool operator<(const PMatrixElement &other) const
   { return column < other.column; }

   typedef std::vector<PMatrixElement> List;
};

/** Represents one row of the P matrix, for the construction code below.
 *  The row is complete: diagonal and offdiagonal elements are not distinguished.
 */
struct PMatrixRow
{
   PMatrixElement::List elems;

   /// Add other row, times 'coef'.
   void AddRow(const PMatrixRow &other, double coef)
   {
      elems.reserve(elems.size() + other.elems.size());
      for (const PMatrixElement &oei : other.elems)
      {
         elems.emplace_back(oei.column, oei.stride, coef * oei.value);
      }
   }

   /// Remove duplicate columns and sum their values.
   void Collapse()
   {
      if (!elems.size()) { return; }
      std::sort(elems.begin(), elems.end());

      int j = 0;
      for (unsigned i = 1; i < elems.size(); i++)
      {
         if (elems[j].column == elems[i].column)
         {
            elems[j].value += elems[i].value;
         }
         else
         {
            elems[++j] = elems[i];
         }
      }
      elems.resize(j+1);
   }

   void write(std::ostream &os, double sign) const
   {
      bin_io::write<int>(os, elems.size());
      for (unsigned i = 0; i < elems.size(); i++)
      {
         const PMatrixElement &e = elems[i];
         bin_io::write<HYPRE_BigInt>(os, e.column);
         bin_io::write<int>(os, e.stride);
         bin_io::write<double>(os, e.value * sign);
      }
   }

   void read(std::istream &is, double sign)
   {
      elems.resize(bin_io::read<int>(is));
      for (unsigned i = 0; i < elems.size(); i++)
      {
         PMatrixElement &e = elems[i];
         e.column = bin_io::read<HYPRE_BigInt>(is);
         e.stride = bin_io::read<int>(is);
         e.value = bin_io::read<double>(is) * sign;
      }
   }
};

/** Represents a message to another processor containing P matrix rows.
 *  Used by ParFiniteElementSpace::ParallelConformingInterpolation.
 */
class NeighborRowMessage : public VarMessage<314>
{
public:
   typedef NCMesh::MeshId MeshId;
   typedef ParNCMesh::GroupId GroupId;
   struct RowInfo
   {
      int entity, index, edof;
      GroupId group;
      PMatrixRow row;

      RowInfo(int ent, int idx, int edof, GroupId grp, const PMatrixRow &row)
         : entity(ent), index(idx), edof(edof), group(grp), row(row) {}

      RowInfo(int ent, int idx, int edof, GroupId grp)
         : entity(ent), index(idx), edof(edof), group(grp) {}
   };

   NeighborRowMessage() : pncmesh(NULL) {}

   void AddRow(int entity, int index, int edof, GroupId group,
               const PMatrixRow &row)
   {
      rows.emplace_back(entity, index, edof, group, row);
   }

   const std::vector<RowInfo>& GetRows() const { return rows; }

   void SetNCMesh(ParNCMesh* pnc) { pncmesh = pnc; }
   void SetFEC(const FiniteElementCollection* fec_) { this->fec = fec_; }

   typedef std::map<int, NeighborRowMessage> Map;

protected:
   std::vector<RowInfo> rows;

   ParNCMesh *pncmesh;
   const FiniteElementCollection* fec;

   void Encode(int rank) override;
   void Decode(int) override;
};

void NeighborRowMessage::Encode(int rank)
{
   std::ostringstream stream;

   Array<MeshId> ent_ids[3];
   Array<GroupId> group_ids[3];
   Array<int> row_idx[3];

   // encode MeshIds and groups
   for (unsigned i = 0; i < rows.size(); i++)
   {
      const RowInfo &ri = rows[i];
      const MeshId &id = *pncmesh->GetNCList(ri.entity).GetMeshIdAndType(ri.index).id;
      ent_ids[ri.entity].Append(id);
      row_idx[ri.entity].Append(i);
      group_ids[ri.entity].Append(ri.group);
   }

   Array<GroupId> all_group_ids;
   all_group_ids.Reserve(rows.size());
   for (int i = 0; i < 3; i++)
   {
      all_group_ids.Append(group_ids[i]);
   }

   pncmesh->AdjustMeshIds(ent_ids, rank);
   pncmesh->EncodeMeshIds(stream, ent_ids);
   pncmesh->EncodeGroups(stream, all_group_ids);

   // write all rows to the stream
   for (int ent = 0; ent < 3; ent++)
   {
      const Array<MeshId> &ids = ent_ids[ent];
      for (int i = 0; i < ids.Size(); i++)
      {
         const MeshId &id = ids[i];
         const RowInfo &ri = rows[row_idx[ent][i]];
         MFEM_ASSERT(ent == ri.entity, "");

#ifdef MFEM_DEBUG_PMATRIX
         mfem::out << "Rank " << pncmesh->MyRank << " sending to " << rank
                   << ": ent " << ri.entity << ", index " << ri.index
                   << ", edof " << ri.edof << " (id " << id.element << "/"
                   << int(id.local) << ")" << std::endl;
#endif

         // handle orientation and sign change
         int edof = ri.edof;
         double s = 1.0;
         if (ent == 1)
         {
            int eo = pncmesh->GetEdgeNCOrientation(id);
            const int* ind = fec->DofOrderForOrientation(Geometry::SEGMENT, eo);
            if ((edof = ind[edof]) < 0)
            {
               edof = -1 - edof;
               s = -1;
            }
         }

         bin_io::write<int>(stream, edof);
         ri.row.write(stream, s);
      }
   }

   rows.clear();
   stream.str().swap(data);
}

void NeighborRowMessage::Decode(int rank)
{
   std::istringstream stream(data);

   Array<MeshId> ent_ids[3];
   Array<GroupId> group_ids;

   // decode vertex/edge/face IDs and groups
   pncmesh->DecodeMeshIds(stream, ent_ids);
   pncmesh->DecodeGroups(stream, group_ids);

   int nrows = ent_ids[0].Size() + ent_ids[1].Size() + ent_ids[2].Size();
   MFEM_ASSERT(nrows == group_ids.Size(), "");

   rows.clear();
   rows.reserve(nrows);

   // read rows ent = {0,1,2} means vertex, edge and face entity
   for (int ent = 0, gi = 0; ent < 3; ent++)
   {
      // extract the vertex list, edge list or face list.
      const Array<MeshId> &ids = ent_ids[ent];
      for (int i = 0; i < ids.Size(); i++)
      {
         const MeshId &id = ids[i];
         // read the particular element dof value off the stream.
         int edof = bin_io::read<int>(stream);

         // Handle orientation and sign change. This flips the sign on dofs
         // where necessary, and for edges and faces also reorders if flipped,
         // i.e. an edge with 1 -> 2 -> 3 -> 4 might become -4 -> -3 -> -2 -> -1
         // This cannot treat all face dofs, as they can have rotations and
         // reflections.
         const int *ind = nullptr;
         Geometry::Type geom = Geometry::Type::INVALID;
         if (ent == 1)
         {
            // edge NC orientation is element defined.
            int eo = pncmesh->GetEdgeNCOrientation(id);
            ind = fec->DofOrderForOrientation(Geometry::SEGMENT, eo);
         }
         else if (ent == 2)
         {
            geom = pncmesh->GetFaceGeometry(id.index);
            int fo = pncmesh->GetFaceOrientation(id.index);
            ind = fec->DofOrderForOrientation(geom, fo);
         }
         // P2 tri faces have dofs that must be processed in pairs, as the doftransformation
         // is not diagonal.
         const bool process_dof_pairs = (ent == 2 &&
                                         fec->GetContType() == FiniteElementCollection::TANGENTIAL
                                         && !Geometry::IsTensorProduct(geom));

#ifdef MFEM_DEBUG_PMATRIX
         mfem::out << "Rank " << pncmesh->MyRank << " receiving from " << rank
                   << ": ent " << ent << ", index " << id.index
                   << ", edof " << edof << " (id " << id.element << "/"
                   << int(id.local) << ")" << std::endl;
#endif

         // If edof arrived with a negative index, flip it, and the scaling.
         double s = (edof < 0) ? -1.0 : 1.0;
         edof = (edof < 0) ? -1 - edof : edof;
         if (ind && (edof = ind[edof]) < 0)
         {
            edof = -1 - edof;
            s *= -1.0;
         }

         // Create a row for this entity, recording the index of the mesh
         // element
         rows.emplace_back(ent, id.index, edof, group_ids[gi++]);
         rows.back().row.read(stream, s);

#ifdef MFEM_DEBUG_PMATRIX
         mfem::out << "Rank " << pncmesh->MyRank << " receiving from " << rank
                   << ": ent " << rows.back().entity << ", index "
                   << rows.back().index << ", edof " << rows.back().edof
                   << std::endl;
#endif

         if (process_dof_pairs)
         {
            // ND face dofs need to be processed together, as the transformation
            // is given by a 2x2 matrix, so we manually apply an extra increment
            // to the loop counter and add in a new row. Once these rows are
            // placed, they represent the Identity transformation. To map across
            // the processor boundary, we also need to apply a Primal
            // Transformation (see doftrans.hpp) to a notional "global dof"
            // orientation. For simplicity we perform the action of these 2x2
            // matrices manually using the AddRow capability, followed by a
            // Collapse.

            // To perform the operations, we add and subtract initial versions
            // of the rows, that represent [1 0; 0 1] in row major notation. The
            // first row represents the 1 at (0,0) in [1 0; 0 1] The second row
            // represents the 1 at (1,1) in [1 0; 0 1]

            // We can safely bind this reference as rows was reserved above so
            // there is no hidden copying that could result in a dangling
            // reference.
            auto &first_row = rows.back().row;
            // This is the first "fundamental unit" used in the transformation.
            const auto initial_first_row = first_row;
            // Extract the next dof too, and apply any dof order transformation
            // expected.
            const MeshId &next_id = ids[++i];
            const int fo = pncmesh->GetFaceOrientation(next_id.index);
            ind = fec->DofOrderForOrientation(geom, fo);
            edof = bin_io::read<int>(stream);

            // If edof arrived with a negative index, flip it, and the scaling.
            s = (edof < 0) ? -1.0 : 1.0;
            edof = (edof < 0) ? -1 - edof : edof;
            if (ind && (edof = ind[edof]) < 0)
            {
               edof = -1 - edof;
               s *= -1.0;
            }

            rows.emplace_back(ent, next_id.index, edof, group_ids[gi++]);
            rows.back().row.read(stream, s);
            auto &second_row = rows.back().row;

            // This is the second "fundamental unit" used in the transformation.
            const auto initial_second_row = second_row;
            const double *T =
               ND_DofTransformation::GetFaceTransform(fo).GetData();

<<<<<<< HEAD
            // Transform the received dofs by the primal transform. This is because
            // within mfem as a face is visited its orientation is asigned to match the
            // element that visited it first. Thus on processor boundaries, the transform
            // will always be identity going into the element. However, the sending
            // processor also thought the face orientation was zero, so it has sent the
            // information in a different orientation. To map onto the local orientation
            // definition, extract the orientation of the sending rank (the lower rank face
            // defines the orientation fo), then apply the transform to the dependencies.
            // The action of this transform on the dependencies is performed by adding
            // scaled versions of the original two rows (which by the mfem assumption of
            // face orientation, represent the identity transform).
            const auto T = [&fo]()
            {
               auto T = ND_StatelessDofTransformation::GetFaceTransform(fo);
               // Remove the identity transform.
               T(0,0) -= 1;
               T(1,1) -= 1;
               return T;
            }();
            MFEM_ASSERT(fo != 2 &&
                        fo != 4, "This code branch is ambiguous for face orientations 2 and 4."
                        " Please report this mesh for further testing.\n");

            first_row.AddRow(initial_first_row, T(0,0));
            first_row.AddRow(initial_second_row, T(0,1));
            second_row.AddRow(initial_first_row, T(1,0));
            second_row.AddRow(initial_second_row, T(1,1));
=======
            first_row.AddRow(initial_first_row, T[0] - 1.0);
            first_row.AddRow(initial_second_row, T[2]);
            second_row.AddRow(initial_first_row, T[1]);
            second_row.AddRow(initial_second_row, T[3] - 1.0);
>>>>>>> 110bec15

            first_row.Collapse();
            second_row.Collapse();
         }
      }
   }
}

void
ParFiniteElementSpace::ScheduleSendRow(const PMatrixRow &row, int dof,
                                       GroupId group_id,
                                       NeighborRowMessage::Map &send_msg) const
{
   int ent, idx, edof;
   UnpackDof(dof, ent, idx, edof);

   for (const auto &rank : pncmesh->GetGroup(group_id))
   {
      if (rank != MyRank)
      {
         NeighborRowMessage &msg = send_msg[rank];
         msg.AddRow(ent, idx, edof, group_id, row);
         msg.SetNCMesh(pncmesh);
         msg.SetFEC(fec);
#ifdef MFEM_PMATRIX_STATS
         n_rows_sent++;
#endif
      }
   }
}

void ParFiniteElementSpace::ForwardRow(const PMatrixRow &row, int dof,
                                       GroupId group_sent_id, GroupId group_id,
                                       NeighborRowMessage::Map &send_msg) const
{
   int ent, idx, edof;
   UnpackDof(dof, ent, idx, edof);

   const ParNCMesh::CommGroup &group = pncmesh->GetGroup(group_id);
   for (unsigned i = 0; i < group.size(); i++)
   {
      int rank = group[i];
      if (rank != MyRank && !pncmesh->GroupContains(group_sent_id, rank))
      {
         NeighborRowMessage &msg = send_msg[rank];
         GroupId invalid = -1; // to prevent forwarding again
         msg.AddRow(ent, idx, edof, invalid, row);
         msg.SetNCMesh(pncmesh);
         msg.SetFEC(fec);
#ifdef MFEM_PMATRIX_STATS
         n_rows_fwd++;
#endif
#ifdef MFEM_DEBUG_PMATRIX
         mfem::out << "Rank " << pncmesh->GetMyRank() << " forwarding to "
                   << rank << ": ent " << ent << ", index" << idx
                   << ", edof " << edof << std::endl;
#endif
      }
   }
}

#ifdef MFEM_DEBUG_PMATRIX
void ParFiniteElementSpace
::DebugDumpDOFs(std::ostream &os,
                const SparseMatrix &deps,
                const Array<GroupId> &dof_group,
                const Array<GroupId> &dof_owner,
                const Array<bool> &finalized) const
{
   for (int i = 0; i < dof_group.Size(); i++)
   {
      os << i << ": ";
      if (i < (nvdofs + nedofs + nfdofs) || i >= ndofs)
      {
         int ent, idx, edof;
         UnpackDof(i, ent, idx, edof);

         os << edof << " @ ";
         if (i > ndofs) { os << "ghost "; }
         switch (ent)
         {
            case 0: os << "vertex "; break;
            case 1: os << "edge "; break;
            default: os << "face "; break;
         }
         os << idx << "; ";

         if (i < deps.Height() && deps.RowSize(i))
         {
            os << "depends on ";
            for (int j = 0; j < deps.RowSize(i); j++)
            {
               os << deps.GetRowColumns(i)[j] << " ("
                  << deps.GetRowEntries(i)[j] << ")";
               if (j < deps.RowSize(i)-1) { os << ", "; }
            }
            os << "; ";
         }
         else
         {
            os << "no deps; ";
         }

         os << "group " << dof_group[i] << " (";
         const ParNCMesh::CommGroup &g = pncmesh->GetGroup(dof_group[i]);
         for (unsigned j = 0; j < g.size(); j++)
         {
            if (j) { os << ", "; }
            os << g[j];
         }

         os << "), owner " << dof_owner[i] << " (rank "
            << pncmesh->GetGroup(dof_owner[i])[0] << "); "
            << (finalized[i] ? "finalized" : "NOT finalized");
      }
      else
      {
         os << "internal";
      }
      os << "\n";
   }
}
#endif

int ParFiniteElementSpace
::BuildParallelConformingInterpolation(HypreParMatrix **P_, SparseMatrix **R_,
                                       Array<HYPRE_BigInt> &dof_offs,
                                       Array<HYPRE_BigInt> &tdof_offs,
                                       Array<int> *dof_tdof,
                                       bool partial) const
{
   const bool dg = (nvdofs == 0 && nedofs == 0 && nfdofs == 0);

#ifdef MFEM_PMATRIX_STATS
   n_msgs_sent = n_msgs_recv = 0;
   n_rows_sent = n_rows_recv = n_rows_fwd = 0;
#endif

   // *** STEP 1: build master-slave dependency lists ***

   const int total_dofs = ndofs + ngdofs;
   SparseMatrix deps(ndofs, total_dofs);

   if (!dg && !partial)
   {
      Array<int> master_dofs, slave_dofs;

      // loop through *all* master edges/faces, constrain their slaves
      for (int entity = 0; entity <= 2; entity++)
      {
         const NCMesh::NCList &list = pncmesh->GetNCList(entity);
         if (list.masters.Size() == 0) { continue; }

         IsoparametricTransformation T;
         DenseMatrix I;

         // process masters that we own or that affect our edges/faces
         for (const auto &mf : list.masters)
         {
            // get master DOFs
            if (pncmesh->IsGhost(entity, mf.index))
            {
               GetGhostDofs(entity, mf, master_dofs);
            }
            else
            {
               GetEntityDofs(entity, mf.index, master_dofs, mf.Geom());
            }

            if (master_dofs.Size() == 0) { continue; }

            const FiniteElement * const fe = fec->FiniteElementForGeometry(mf.Geom());
            if (fe == nullptr) { continue; }

            switch (mf.Geom())
            {
               case Geometry::SQUARE:   T.SetFE(&QuadrilateralFE); break;
               case Geometry::TRIANGLE: T.SetFE(&TriangleFE); break;
               case Geometry::SEGMENT:  T.SetFE(&SegmentFE); break;
               default: MFEM_ABORT("unsupported geometry");
            }

            // constrain slaves that exist in our mesh
            for (int si = mf.slaves_begin; si < mf.slaves_end; si++)
            {
               const NCMesh::Slave &sf = list.slaves[si];
               if (pncmesh->IsGhost(entity, sf.index)) { continue; }

               constexpr int variant = 0; // TODO parallel var-order
               GetEntityDofs(entity, sf.index, slave_dofs, mf.Geom(), variant);
               if (!slave_dofs.Size()) { continue; }

               list.OrientedPointMatrix(sf, T.GetPointMat());
               fe->GetLocalInterpolation(T, I);

               // make each slave DOF dependent on all master DOFs
               AddDependencies(deps, master_dofs, slave_dofs, I);
            }
         }
      }
      deps.Finalize();
   }

   // *** STEP 2: initialize group and owner ID for each DOF ***

   Array<GroupId> dof_group(total_dofs);
   Array<GroupId> dof_owner(total_dofs);
   dof_group = 0;
   dof_owner = 0;

   if (!dg)
   {
      Array<int> dofs;

      auto initialize_group_and_owner = [&dof_group, &dof_owner, &dofs,
                                                     this](int entity, const MeshId &id)
      {
         if (id.index < 0) { return; }

         GroupId owner = pncmesh->GetEntityOwnerId(entity, id.index);
         GroupId group = pncmesh->GetEntityGroupId(entity, id.index);

         GetBareDofs(entity, id.index, dofs);

         for (auto dof : dofs)
         {
            dof_owner[dof] = owner;
            dof_group[dof] = group;
         }
      };

      // initialize dof_group[], dof_owner[] in sequence
      for (int entity : {0,1,2})
      {
         for (const auto &id : pncmesh->GetNCList(entity).conforming)
         {
            initialize_group_and_owner(entity, id);
         }
         for (const auto &id : pncmesh->GetNCList(entity).masters)
         {
            initialize_group_and_owner(entity, id);
         }
         for (const auto &id : pncmesh->GetNCList(entity).slaves)
         {
            initialize_group_and_owner(entity, id);
         }
      }
   }

   // *** STEP 3: count true DOFs and calculate P row/column partitions ***

   Array<bool> finalized(total_dofs);
   finalized = false;

   // DOFs that stayed independent and are ours are true DOFs
   int num_true_dofs = 0;
   for (int i = 0; i < ndofs; ++i)
   {
      if (dof_owner[i] == 0 && deps.RowSize(i) == 0)
      {
         ++num_true_dofs;
         finalized[i] = true;
      }
   }

#ifdef MFEM_DEBUG_PMATRIX
   // Helper for dumping diagnostics on one dof
   auto dof_diagnostics = [&](int dof, bool print_diagnostic)
   {
      const auto &comm_group = pncmesh->GetGroup(dof_group[dof]);
      std::stringstream msg;
      msg << std::boolalpha;
      msg << "R" << Mpi::WorldRank() << " dof " << dof
          << " owner_rank " << pncmesh->GetGroup(dof_owner[dof])[0] << " CommGroup {";
      for (const auto &x : comm_group)
      {
         msg << x << ' ';
      }
      msg << "} finalized " << finalized[dof];

      Array<int> cols;
      if (dof < ndofs)
      {
         Vector row;
         deps.GetRow(dof, cols, row);
         msg << " deps cols {";
         for (const auto &x : cols)
         {
            msg << x << ' ';
         }
         msg << '}';
      }

      int entity, index, edof;
      UnpackDof(dof, entity, index, edof);
      msg << " entity " << entity << " index " << index << " edof " << edof;
      return msg.str();
   };
#endif

   // calculate global offsets
   HYPRE_BigInt loc_sizes[2] = { ndofs*vdim, num_true_dofs*vdim };
   Array<HYPRE_BigInt>* offsets[2] = { &dof_offs, &tdof_offs };
   pmesh->GenerateOffsets(2, loc_sizes, offsets); // calls MPI_Scan, MPI_Bcast

   HYPRE_BigInt my_tdof_offset =
      tdof_offs[HYPRE_AssumedPartitionCheck() ? 0 : MyRank];

   if (R_)
   {
      // initialize the restriction matrix (also parallel but block-diagonal)
      *R_ = new SparseMatrix(num_true_dofs*vdim, ndofs*vdim);
   }
   if (dof_tdof)
   {
      dof_tdof->SetSize(ndofs*vdim);
      *dof_tdof = -1;
   }

   std::vector<PMatrixRow> pmatrix(total_dofs);

   const bool bynodes = (ordering == Ordering::byNODES);
   const int vdim_factor = bynodes ? 1 : vdim;
   const int dof_stride = bynodes ? ndofs : 1;
   const int tdof_stride = bynodes ? num_true_dofs : 1;

   // big container for all messages we send (the list is for iterations)
   std::list<NeighborRowMessage::Map> send_msg;
   send_msg.emplace_back();

   // put identity in P and R for true DOFs, set ldof_ltdof
   for (int dof = 0, tdof = 0; dof < ndofs; dof++)
   {
      if (finalized[dof])
      {
         pmatrix[dof].elems.emplace_back(my_tdof_offset + vdim_factor*tdof, tdof_stride,
                                         1.);

         // prepare messages to neighbors with identity rows
         if (dof_group[dof] != 0)
         {
            ScheduleSendRow(pmatrix[dof], dof, dof_group[dof], send_msg.back());
         }

         for (int vd = 0; vd < vdim; vd++)
         {
            const int vdof = dof*vdim_factor + vd*dof_stride;
            const int vtdof = tdof*vdim_factor + vd*tdof_stride;

            if (R_) { (*R_)->Add(vtdof, vdof, 1.0); }
            if (dof_tdof) { (*dof_tdof)[vdof] = vtdof; }
         }
         ++tdof;
      }
   }

   // send identity rows
   NeighborRowMessage::IsendAll(send_msg.back(), MyComm);
#ifdef MFEM_PMATRIX_STATS
   n_msgs_sent += send_msg.back().size();
#endif

   if (R_) { (*R_)->Finalize(); }

   // *** STEP 4: main loop ***

   // a single instance (recv_msg) is reused for all incoming messages
   NeighborRowMessage recv_msg;
   recv_msg.SetNCMesh(pncmesh);
   recv_msg.SetFEC(fec);

   int num_finalized = num_true_dofs;
   PMatrixRow buffer;
   buffer.elems.reserve(1024);

   while (num_finalized < ndofs)
   {
      // prepare a new round of send buffers
      if (send_msg.back().size())
      {
         send_msg.emplace_back();
      }

      // check for incoming messages, receive PMatrixRows
      int rank, size;
      while (NeighborRowMessage::IProbe(rank, size, MyComm))
      {
         recv_msg.Recv(rank, size, MyComm);
#ifdef MFEM_PMATRIX_STATS
         n_msgs_recv++;
         n_rows_recv += recv_msg.GetRows().size();
#endif

         for (const auto &ri : recv_msg.GetRows())
         {
            const int dof = PackDof(ri.entity, ri.index, ri.edof);
            pmatrix[dof] = ri.row;

            if (dof < ndofs && !finalized[dof]) { ++num_finalized; }
            finalized[dof] = true;

            if (ri.group >= 0 && dof_group[dof] != ri.group)
            {
               // the sender didn't see the complete group, forward the message
               ForwardRow(ri.row, dof, ri.group, dof_group[dof], send_msg.back());
            }
         }
      }

      // finalize all rows that can currently be finalized
      bool done = false;
      while (!done)
      {
         done = true;
         for (int dof = 0; dof < ndofs; dof++)
         {
            const bool owned = (dof_owner[dof] == 0);
            if (!finalized[dof]
                && owned
                && DofFinalizable(dof, finalized, deps))
            {
               int ent, idx, edof;
               UnpackDof(dof, ent, idx, edof);

               const int* dep_col = deps.GetRowColumns(dof);
               const double* dep_coef = deps.GetRowEntries(dof);
               int num_dep = deps.RowSize(dof);

               // form linear combination of rows
               buffer.elems.clear();
               for (int j = 0; j < num_dep; j++)
               {
                  buffer.AddRow(pmatrix[dep_col[j]], dep_coef[j]);
               }
               buffer.Collapse();
               pmatrix[dof] = buffer;

               finalized[dof] = true;
               ++num_finalized;
               done = false;

               // send row to neighbors who need it
               const bool shared = (dof_group[dof] != 0);
               if (shared)
               {
                  ScheduleSendRow(pmatrix[dof], dof, dof_group[dof],
                                  send_msg.back());
               }
            }
         }
      }

#ifdef MFEM_DEBUG_PMATRIX
      static int dump = 0;
      if (dump < 10)
      {
         char fname[100];
         snprintf(fname, 100, "dofs%02d.txt", MyRank);
         std::ofstream f(fname);
         DebugDumpDOFs(f, deps, dof_group, dof_owner, finalized);
         dump++;
      }
#endif

      // send current batch of messages
      NeighborRowMessage::IsendAll(send_msg.back(), MyComm);
#ifdef MFEM_PMATRIX_STATS
      n_msgs_sent += send_msg.back().size();
#endif
   }

   if (P_)
   {
      *P_ = MakeVDimHypreMatrix(pmatrix, ndofs, num_true_dofs,
                                dof_offs, tdof_offs);
   }

   // clean up possible remaining messages in the queue to avoid receiving
   // them erroneously in the next run
   int rank, size;
   while (NeighborRowMessage::IProbe(rank, size, MyComm))
   {
      recv_msg.RecvDrop(rank, size, MyComm);
   }

   // make sure we can discard all send buffers
   for (auto &msg : send_msg)
   {
      NeighborRowMessage::WaitAllSent(msg);
   }

#ifdef MFEM_PMATRIX_STATS
   int n_rounds = send_msg.size();
   int glob_rounds, glob_msgs_sent, glob_msgs_recv;
   int glob_rows_sent, glob_rows_recv, glob_rows_fwd;

   MPI_Reduce(&n_rounds,    &glob_rounds,    1, MPI_INT, MPI_SUM, 0, MyComm);
   MPI_Reduce(&n_msgs_sent, &glob_msgs_sent, 1, MPI_INT, MPI_SUM, 0, MyComm);
   MPI_Reduce(&n_msgs_recv, &glob_msgs_recv, 1, MPI_INT, MPI_SUM, 0, MyComm);
   MPI_Reduce(&n_rows_sent, &glob_rows_sent, 1, MPI_INT, MPI_SUM, 0, MyComm);
   MPI_Reduce(&n_rows_recv, &glob_rows_recv, 1, MPI_INT, MPI_SUM, 0, MyComm);
   MPI_Reduce(&n_rows_fwd,  &glob_rows_fwd,  1, MPI_INT, MPI_SUM, 0, MyComm);

   if (MyRank == 0)
   {
      mfem::out << "P matrix stats (avg per rank): "
                << double(glob_rounds)/NRanks << " rounds, "
                << double(glob_msgs_sent)/NRanks << " msgs sent, "
                << double(glob_msgs_recv)/NRanks << " msgs recv, "
                << double(glob_rows_sent)/NRanks << " rows sent, "
                << double(glob_rows_recv)/NRanks << " rows recv, "
                << double(glob_rows_fwd)/NRanks << " rows forwarded."
                << std::endl;
   }
#endif

   return num_true_dofs*vdim;
}


HypreParMatrix* ParFiniteElementSpace
::MakeVDimHypreMatrix(const std::vector<PMatrixRow> &rows,
                      int local_rows, int local_cols,
                      Array<HYPRE_BigInt> &row_starts,
                      Array<HYPRE_BigInt> &col_starts) const
{
   bool assumed = HYPRE_AssumedPartitionCheck();
   bool bynodes = (ordering == Ordering::byNODES);

   HYPRE_BigInt first_col = col_starts[assumed ? 0 : MyRank];
   HYPRE_BigInt next_col = col_starts[assumed ? 1 : MyRank+1];

   // count nonzeros in diagonal/offdiagonal parts
   HYPRE_Int nnz_diag = 0, nnz_offd = 0;
   std::map<HYPRE_BigInt, int> col_map;
   for (int i = 0; i < local_rows; i++)
   {
      for (unsigned j = 0; j < rows[i].elems.size(); j++)
      {
         const PMatrixElement &elem = rows[i].elems[j];
         HYPRE_BigInt col = elem.column;
         if (col >= first_col && col < next_col)
         {
            nnz_diag += vdim;
         }
         else
         {
            nnz_offd += vdim;
            for (int vd = 0; vd < vdim; vd++)
            {
               col_map[col] = -1;
               col += elem.stride;
            }
         }
      }
   }

   // create offd column mapping
   HYPRE_BigInt *cmap = Memory<HYPRE_BigInt>(col_map.size());
   int offd_col = 0;
   for (auto it = col_map.begin(); it != col_map.end(); ++it)
   {
      cmap[offd_col] = it->first;
      it->second = offd_col++;
   }

   HYPRE_Int *I_diag = Memory<HYPRE_Int>(vdim*local_rows + 1);
   HYPRE_Int *I_offd = Memory<HYPRE_Int>(vdim*local_rows + 1);

   HYPRE_Int *J_diag = Memory<HYPRE_Int>(nnz_diag);
   HYPRE_Int *J_offd = Memory<HYPRE_Int>(nnz_offd);

   double *A_diag = Memory<double>(nnz_diag);
   double *A_offd = Memory<double>(nnz_offd);

   int vdim1 = bynodes ? vdim : 1;
   int vdim2 = bynodes ? 1 : vdim;
   int vdim_offset = bynodes ? local_cols : 1;

   // copy the diag/offd elements
   nnz_diag = nnz_offd = 0;
   int vrow = 0;
   for (int vd1 = 0; vd1 < vdim1; vd1++)
   {
      for (int i = 0; i < local_rows; i++)
      {
         for (int vd2 = 0; vd2 < vdim2; vd2++)
         {
            I_diag[vrow] = nnz_diag;
            I_offd[vrow++] = nnz_offd;

            int vd = bynodes ? vd1 : vd2;
            for (unsigned j = 0; j < rows[i].elems.size(); j++)
            {
               const PMatrixElement &elem = rows[i].elems[j];
               if (elem.column >= first_col && elem.column < next_col)
               {
                  J_diag[nnz_diag] = elem.column + vd*vdim_offset - first_col;
                  A_diag[nnz_diag++] = elem.value;
               }
               else
               {
                  J_offd[nnz_offd] = col_map[elem.column + vd*elem.stride];
                  A_offd[nnz_offd++] = elem.value;
               }
            }
         }
      }
   }
   MFEM_ASSERT(vrow == vdim*local_rows, "");
   I_diag[vrow] = nnz_diag;
   I_offd[vrow] = nnz_offd;

   return new HypreParMatrix(MyComm,
                             row_starts.Last(), col_starts.Last(),
                             row_starts.GetData(), col_starts.GetData(),
                             I_diag, J_diag, A_diag,
                             I_offd, J_offd, A_offd,
                             col_map.size(), cmap);
}

template <typename int_type>
static int_type* make_i_array(int nrows)
{
   int_type *I = Memory<int_type>(nrows+1);
   for (int i = 0; i <= nrows; i++) { I[i] = -1; }
   return I;
}

template <typename int_type>
static int_type* make_j_array(int_type* I, int nrows)
{
   int nnz = 0;
   for (int i = 0; i < nrows; i++)
   {
      if (I[i] >= 0) { nnz++; }
   }
   int_type *J = Memory<int_type>(nnz);

   I[nrows] = -1;
   for (int i = 0, k = 0; i <= nrows; i++)
   {
      int_type col = I[i];
      I[i] = k;
      if (col >= 0) { J[k++] = col; }
   }
   return J;
}

HypreParMatrix*
ParFiniteElementSpace::RebalanceMatrix(int old_ndofs,
                                       const Table* old_elem_dof,
                                       const Table* old_elem_fos)
{
   MFEM_VERIFY(Nonconforming(), "Only supported for nonconforming meshes.");
   MFEM_VERIFY(old_dof_offsets.Size(), "ParFiniteElementSpace::Update needs to "
               "be called before ParFiniteElementSpace::RebalanceMatrix");

   HYPRE_BigInt old_offset = HYPRE_AssumedPartitionCheck()
                             ? old_dof_offsets[0] : old_dof_offsets[MyRank];

   // send old DOFs of elements we used to own
   ParNCMesh* old_pncmesh = pmesh->pncmesh;
   old_pncmesh->SendRebalanceDofs(old_ndofs, *old_elem_dof, old_offset, this);

   Array<int> dofs;
   int vsize = GetVSize();

   const Array<int> &old_index = old_pncmesh->GetRebalanceOldIndex();
   MFEM_VERIFY(old_index.Size() == pmesh->GetNE(),
               "Mesh::Rebalance was not called before "
               "ParFiniteElementSpace::RebalanceMatrix");

   // prepare the local (diagonal) part of the matrix
   HYPRE_Int* i_diag = make_i_array<HYPRE_Int>(vsize);
   for (int i = 0; i < pmesh->GetNE(); i++)
   {
      if (old_index[i] >= 0) // we had this element before
      {
         const int* old_dofs = old_elem_dof->GetRow(old_index[i]);
         GetElementDofs(i, dofs);

         for (int vd = 0; vd < vdim; vd++)
         {
            for (int j = 0; j < dofs.Size(); j++)
            {
               int row = DofToVDof(dofs[j], vd);
               if (row < 0) { row = -1 - row; }

               int col = DofToVDof(old_dofs[j], vd, old_ndofs);
               if (col < 0) { col = -1 - col; }

               i_diag[row] = col;
            }
         }
      }
   }
   HYPRE_Int* j_diag = make_j_array(i_diag, vsize);

   // receive old DOFs for elements we obtained from others in Rebalance
   Array<int> new_elements;
   Array<long> old_remote_dofs;
   old_pncmesh->RecvRebalanceDofs(new_elements, old_remote_dofs);

   // create the offdiagonal part of the matrix
   HYPRE_BigInt* i_offd = make_i_array<HYPRE_BigInt>(vsize);
   for (int i = 0, pos = 0; i < new_elements.Size(); i++)
   {
      GetElementDofs(new_elements[i], dofs);
      const long* old_dofs = &old_remote_dofs[pos];
      pos += dofs.Size() * vdim;

      for (int vd = 0; vd < vdim; vd++)
      {
         for (int j = 0; j < dofs.Size(); j++)
         {
            int row = DofToVDof(dofs[j], vd);
            if (row < 0) { row = -1 - row; }

            if (i_diag[row] == i_diag[row+1]) // diag row empty?
            {
               i_offd[row] = old_dofs[j + vd * dofs.Size()];
            }
         }
      }
   }
   HYPRE_BigInt* j_offd = make_j_array(i_offd, vsize);

#ifndef HYPRE_MIXEDINT
   HYPRE_Int *i_offd_hi = i_offd;
#else
   // Copy of i_offd array as array of HYPRE_Int
   HYPRE_Int *i_offd_hi = Memory<HYPRE_Int>(vsize + 1);
   std::copy(i_offd, i_offd + vsize + 1, i_offd_hi);
   Memory<HYPRE_BigInt>(i_offd, vsize + 1, true).Delete();
#endif

   // create the offd column map
   int offd_cols = i_offd_hi[vsize];
   Array<Pair<HYPRE_BigInt, int> > cmap_offd(offd_cols);
   for (int i = 0; i < offd_cols; i++)
   {
      cmap_offd[i].one = j_offd[i];
      cmap_offd[i].two = i;
   }

#ifndef HYPRE_MIXEDINT
   HYPRE_Int *j_offd_hi = j_offd;
#else
   HYPRE_Int *j_offd_hi = Memory<HYPRE_Int>(offd_cols);
   Memory<HYPRE_BigInt>(j_offd, offd_cols, true).Delete();
#endif

   SortPairs<HYPRE_BigInt, int>(cmap_offd, offd_cols);

   HYPRE_BigInt* cmap = Memory<HYPRE_BigInt>(offd_cols);
   for (int i = 0; i < offd_cols; i++)
   {
      cmap[i] = cmap_offd[i].one;
      j_offd_hi[cmap_offd[i].two] = i;
   }

   HypreParMatrix *M;
   M = new HypreParMatrix(MyComm, MyRank, NRanks, dof_offsets, old_dof_offsets,
                          i_diag, j_diag, i_offd_hi, j_offd_hi, cmap, offd_cols);
   return M;
}


struct DerefDofMessage
{
   std::vector<HYPRE_BigInt> dofs;
   MPI_Request request;
};

HypreParMatrix*
ParFiniteElementSpace::ParallelDerefinementMatrix(int old_ndofs,
                                                  const Table* old_elem_dof,
                                                  const Table *old_elem_fos)
{
   int nrk = HYPRE_AssumedPartitionCheck() ? 2 : NRanks;

   MFEM_VERIFY(Nonconforming(), "Not implemented for conforming meshes.");
   MFEM_VERIFY(old_dof_offsets[nrk], "Missing previous (finer) space.");

#if 0 // check no longer seems to work with NC tet refinement
   MFEM_VERIFY(dof_offsets[nrk] <= old_dof_offsets[nrk],
               "Previous space is not finer.");
#endif

   // Note to the reader: please make sure you first read
   // FiniteElementSpace::RefinementMatrix, then
   // FiniteElementSpace::DerefinementMatrix, and only then this function.
   // You have been warned! :-)

   Mesh::GeometryList elem_geoms(*mesh);

   Array<int> dofs, old_dofs, old_vdofs;
   Vector row;

   ParNCMesh* old_pncmesh = pmesh->pncmesh;

   int ldof[Geometry::NumGeom];
   for (int i = 0; i < Geometry::NumGeom; i++)
   {
      ldof[i] = 0;
   }
   for (int i = 0; i < elem_geoms.Size(); i++)
   {
      Geometry::Type geom = elem_geoms[i];
      ldof[geom] = fec->FiniteElementForGeometry(geom)->GetDof();
   }

   const CoarseFineTransformations &dtrans =
      old_pncmesh->GetDerefinementTransforms();
   const Array<int> &old_ranks = old_pncmesh->GetDerefineOldRanks();

   std::map<int, DerefDofMessage> messages;

   HYPRE_BigInt old_offset = HYPRE_AssumedPartitionCheck()
                             ? old_dof_offsets[0] : old_dof_offsets[MyRank];

   // communicate DOFs for derefinements that straddle processor boundaries,
   // note that this is infrequent due to the way elements are ordered
   for (int k = 0; k < dtrans.embeddings.Size(); k++)
   {
      const Embedding &emb = dtrans.embeddings[k];

      int fine_rank = old_ranks[k];
      int coarse_rank = (emb.parent < 0) ? (-1 - emb.parent)
                        : old_pncmesh->ElementRank(emb.parent);

      if (coarse_rank != MyRank && fine_rank == MyRank)
      {
         old_elem_dof->GetRow(k, dofs);
         DofsToVDofs(dofs, old_ndofs);

         DerefDofMessage &msg = messages[k];
         msg.dofs.resize(dofs.Size());
         for (int i = 0; i < dofs.Size(); i++)
         {
            msg.dofs[i] = old_offset + dofs[i];
         }

         MPI_Isend(&msg.dofs[0], msg.dofs.size(), HYPRE_MPI_BIG_INT,
                   coarse_rank, 291, MyComm, &msg.request);
      }
      else if (coarse_rank == MyRank && fine_rank != MyRank)
      {
         MFEM_ASSERT(emb.parent >= 0, "");
         Geometry::Type geom = mesh->GetElementBaseGeometry(emb.parent);

         DerefDofMessage &msg = messages[k];
         msg.dofs.resize(ldof[geom]*vdim);

         MPI_Irecv(&msg.dofs[0], ldof[geom]*vdim, HYPRE_MPI_BIG_INT,
                   fine_rank, 291, MyComm, &msg.request);
      }
      // TODO: coalesce Isends/Irecvs to the same rank. Typically, on uniform
      // derefinement, there should be just one send to MyRank-1 and one recv
      // from MyRank+1
   }

   DenseTensor localR[Geometry::NumGeom];
   for (int i = 0; i < elem_geoms.Size(); i++)
   {
      GetLocalDerefinementMatrices(elem_geoms[i], localR[elem_geoms[i]]);
   }

   // create the diagonal part of the derefinement matrix
   SparseMatrix *diag = new SparseMatrix(ndofs*vdim, old_ndofs*vdim);

   Array<char> mark(diag->Height());
   mark = 0;

   bool is_dg = FEColl()->GetContType() == FiniteElementCollection::DISCONTINUOUS;

   for (int k = 0; k < dtrans.embeddings.Size(); k++)
   {
      const Embedding &emb = dtrans.embeddings[k];
      if (emb.parent < 0) { continue; }

      int coarse_rank = old_pncmesh->ElementRank(emb.parent);
      int fine_rank = old_ranks[k];

      if (coarse_rank == MyRank && fine_rank == MyRank)
      {
         Geometry::Type geom = mesh->GetElementBaseGeometry(emb.parent);
         DenseMatrix &lR = localR[geom](emb.matrix);

         elem_dof->GetRow(emb.parent, dofs);
         old_elem_dof->GetRow(k, old_dofs);

         for (int vd = 0; vd < vdim; vd++)
         {
            old_dofs.Copy(old_vdofs);
            DofsToVDofs(vd, old_vdofs, old_ndofs);

            for (int i = 0; i < lR.Height(); i++)
            {
               if (!std::isfinite(lR(i, 0))) { continue; }

               int r = DofToVDof(dofs[i], vd);
               int m = (r >= 0) ? r : (-1 - r);

               if (is_dg || !mark[m])
               {
                  lR.GetRow(i, row);
                  diag->SetRow(r, old_vdofs, row);
                  mark[m] = 1;
               }
            }
         }
      }
   }
   diag->Finalize();

   // wait for all sends/receives to complete
   for (auto it = messages.begin(); it != messages.end(); ++it)
   {
      MPI_Wait(&it->second.request, MPI_STATUS_IGNORE);
   }

   // create the offdiagonal part of the derefinement matrix
   SparseMatrix *offd = new SparseMatrix(ndofs*vdim, 1);

   std::map<HYPRE_BigInt, int> col_map;
   for (int k = 0; k < dtrans.embeddings.Size(); k++)
   {
      const Embedding &emb = dtrans.embeddings[k];
      if (emb.parent < 0) { continue; }

      int coarse_rank = old_pncmesh->ElementRank(emb.parent);
      int fine_rank = old_ranks[k];

      if (coarse_rank == MyRank && fine_rank != MyRank)
      {
         Geometry::Type geom = mesh->GetElementBaseGeometry(emb.parent);
         DenseMatrix &lR = localR[geom](emb.matrix);

         elem_dof->GetRow(emb.parent, dofs);

         DerefDofMessage &msg = messages[k];
         MFEM_ASSERT(msg.dofs.size(), "");

         for (int vd = 0; vd < vdim; vd++)
         {
            MFEM_ASSERT(ldof[geom], "");
            HYPRE_BigInt* remote_dofs = &msg.dofs[vd*ldof[geom]];

            for (int i = 0; i < lR.Height(); i++)
            {
               if (!std::isfinite(lR(i, 0))) { continue; }

               int r = DofToVDof(dofs[i], vd);
               int m = (r >= 0) ? r : (-1 - r);

               if (is_dg || !mark[m])
               {
                  lR.GetRow(i, row);
                  MFEM_ASSERT(ldof[geom] == row.Size(), "");
                  for (int j = 0; j < ldof[geom]; j++)
                  {
                     if (row[j] == 0.0) { continue; } // NOTE: lR thresholded
                     int &lcol = col_map[remote_dofs[j]];
                     if (!lcol) { lcol = col_map.size(); }
                     offd->_Set_(m, lcol-1, row[j]);
                  }
                  mark[m] = 1;
               }
            }
         }
      }
   }

   messages.clear();
   offd->Finalize(0);
   offd->SetWidth(col_map.size());

   // create offd column mapping for use by hypre
   HYPRE_BigInt *cmap = Memory<HYPRE_BigInt>(offd->Width());
   for (auto it = col_map.begin(); it != col_map.end(); ++it)
   {
      cmap[it->second-1] = it->first;
   }

   // reorder offd columns so that 'cmap' is monotonic
   // NOTE: this is easier and probably faster (offd is small) than making
   // sure cmap is determined and sorted before the offd matrix is created
   {
      int width = offd->Width();
      Array<Pair<HYPRE_BigInt, int> > reorder(width);
      for (int i = 0; i < width; i++)
      {
         reorder[i].one = cmap[i];
         reorder[i].two = i;
      }
      reorder.Sort();

      Array<int> reindex(width);
      for (int i = 0; i < width; i++)
      {
         reindex[reorder[i].two] = i;
         cmap[i] = reorder[i].one;
      }

      int *J = offd->GetJ();
      for (int i = 0; i < offd->NumNonZeroElems(); i++)
      {
         J[i] = reindex[J[i]];
      }
      offd->SortColumnIndices();
   }

   HypreParMatrix* new_R;
   new_R = new HypreParMatrix(MyComm, dof_offsets[nrk], old_dof_offsets[nrk],
                              dof_offsets, old_dof_offsets, diag, offd, cmap,
                              true);

   new_R->SetOwnerFlags(new_R->OwnsDiag(), new_R->OwnsOffd(), 1);

   return new_R;
}

void ParFiniteElementSpace::Destroy()
{
   ldof_group.DeleteAll();
   ldof_ltdof.DeleteAll();
   dof_offsets.DeleteAll();
   tdof_offsets.DeleteAll();
   tdof_nb_offsets.DeleteAll();
   // preserve old_dof_offsets
   ldof_sign.DeleteAll();

   delete P; P = NULL;
   delete Pconf; Pconf = NULL;
   delete Rconf; Rconf = NULL;
   delete R; R = NULL;

   delete gcomm; gcomm = NULL;

   num_face_nbr_dofs = -1;
   face_nbr_element_dof.Clear();
   face_nbr_ldof.Clear();
   face_nbr_glob_dof_map.DeleteAll();
   send_face_nbr_ldof.Clear();
}

void ParFiniteElementSpace::CopyProlongationAndRestriction(
   const FiniteElementSpace &fes, const Array<int> *perm)
{
   const ParFiniteElementSpace *pfes
      = dynamic_cast<const ParFiniteElementSpace*>(&fes);
   MFEM_VERIFY(pfes != NULL, "");
   MFEM_VERIFY(P == NULL, "");
   MFEM_VERIFY(R == NULL, "");

   // Ensure R and P matrices are built
   pfes->Dof_TrueDof_Matrix();

   SparseMatrix *perm_mat = NULL, *perm_mat_tr = NULL;
   if (perm)
   {
      // Note: although n and fes.GetVSize() are typically equal, in
      // variable-order spaces they may differ, since nonconforming edges/faces
      // my have fictitious DOFs.
      int n = perm->Size();
      perm_mat = new SparseMatrix(n, fes.GetVSize());
      for (int i=0; i<n; ++i)
      {
         double s;
         int j = DecodeDof((*perm)[i], s);
         perm_mat->Set(i, j, s);
      }
      perm_mat->Finalize();
      perm_mat_tr = Transpose(*perm_mat);
   }

   if (pfes->P != NULL)
   {
      if (perm) { P = pfes->P->LeftDiagMult(*perm_mat); }
      else { P = new HypreParMatrix(*pfes->P); }
      nonconf_P = true;
   }
   else if (perm != NULL)
   {
      HYPRE_BigInt glob_nrows = GlobalVSize();
      HYPRE_BigInt glob_ncols = GlobalTrueVSize();
      HYPRE_BigInt *col_starts = GetTrueDofOffsets();
      HYPRE_BigInt *row_starts = GetDofOffsets();
      P = new HypreParMatrix(MyComm, glob_nrows, glob_ncols, row_starts,
                             col_starts, perm_mat);
      nonconf_P = true;
   }
   if (pfes->R != NULL)
   {
      if (perm) { R = Mult(*pfes->R, *perm_mat_tr); }
      else { R = new SparseMatrix(*pfes->R); }
   }
   else if (perm != NULL)
   {
      R = perm_mat_tr;
      perm_mat_tr = NULL;
   }

   delete perm_mat;
   delete perm_mat_tr;
}

void ParFiniteElementSpace::GetTrueTransferOperator(
   const FiniteElementSpace &coarse_fes, OperatorHandle &T) const
{
   OperatorHandle Tgf(T.Type() == Operator::Hypre_ParCSR ?
                      Operator::MFEM_SPARSEMAT : Operator::ANY_TYPE);
   GetTransferOperator(coarse_fes, Tgf);
   Dof_TrueDof_Matrix(); // Make sure R is built - we need R in all cases.
   if (T.Type() == Operator::Hypre_ParCSR)
   {
      const ParFiniteElementSpace *c_pfes =
         dynamic_cast<const ParFiniteElementSpace *>(&coarse_fes);
      MFEM_ASSERT(c_pfes != NULL, "coarse_fes must be a parallel space");
      SparseMatrix *RA = mfem::Mult(*R, *Tgf.As<SparseMatrix>());
      Tgf.Clear();
      T.Reset(c_pfes->Dof_TrueDof_Matrix()->
              LeftDiagMult(*RA, GetTrueDofOffsets()));
      delete RA;
   }
   else
   {
      T.Reset(new TripleProductOperator(R, Tgf.Ptr(),
                                        coarse_fes.GetProlongationMatrix(),
                                        false, Tgf.OwnsOperator(), false));
      Tgf.SetOperatorOwner(false);
   }
}

void ParFiniteElementSpace::Update(bool want_transform)
{
   MFEM_VERIFY(!IsVariableOrder(),
               "Parallel variable order space not supported yet.");

   if (mesh->GetSequence() == mesh_sequence)
   {
      return; // no need to update, no-op
   }
   if (want_transform && mesh->GetSequence() != mesh_sequence + 1)
   {
      MFEM_ABORT("Error in update sequence. Space needs to be updated after "
                 "each mesh modification.");
   }

   if (NURBSext)
   {
      UpdateNURBS();
      return;
   }

   Table* old_elem_dof = NULL;
   Table* old_elem_fos = NULL;
   int old_ndofs;

   // save old DOF table
   if (want_transform)
   {
      old_elem_dof = elem_dof;
      old_elem_fos = elem_fos;
      elem_dof = NULL;
      elem_fos = NULL;
      old_ndofs = ndofs;
      Swap(dof_offsets, old_dof_offsets);
   }

   Destroy();
   FiniteElementSpace::Destroy(); // calls Th.Clear()

   FiniteElementSpace::Construct();
   Construct();

   BuildElementToDofTable();

   if (want_transform)
   {
      // calculate appropriate GridFunction transformation
      switch (mesh->GetLastOperation())
      {
         case Mesh::REFINE:
         {
            if (Th.Type() != Operator::MFEM_SPARSEMAT)
            {
               Th.Reset(new RefinementOperator(this, old_elem_dof,
                                               old_elem_fos, old_ndofs));
               // The RefinementOperator takes ownership of 'old_elem_dofs', so
               // we no longer own it:
               old_elem_dof = NULL;
               old_elem_fos = NULL;
            }
            else
            {
               // calculate fully assembled matrix
               Th.Reset(RefinementMatrix(old_ndofs, old_elem_dof, old_elem_fos));
            }
            break;
         }

         case Mesh::DEREFINE:
         {
            Th.Reset(ParallelDerefinementMatrix(old_ndofs, old_elem_dof,
                                                old_elem_fos));
            if (Nonconforming())
            {
               Th.SetOperatorOwner(false);
               Th.Reset(new TripleProductOperator(P, R, Th.Ptr(),
                                                  false, false, true));
            }
            break;
         }

         case Mesh::REBALANCE:
         {
            Th.Reset(RebalanceMatrix(old_ndofs, old_elem_dof, old_elem_fos));
            break;
         }

         default:
            break;
      }

      delete old_elem_dof;
      delete old_elem_fos;
   }
}

void ParFiniteElementSpace::UpdateMeshPointer(Mesh *new_mesh)
{
   ParMesh *new_pmesh = dynamic_cast<ParMesh*>(new_mesh);
   MFEM_VERIFY(new_pmesh != NULL,
               "ParFiniteElementSpace::UpdateMeshPointer(...) must be a ParMesh");
   mesh = new_mesh;
   pmesh = new_pmesh;
}

ConformingProlongationOperator::ConformingProlongationOperator(
   int lsize, const GroupCommunicator &gc_, bool local_)
   : gc(gc_), local(local_)
{
   const Table &group_ldof = gc.GroupLDofTable();

   int n_external = 0;
   for (int g=1; g<group_ldof.Size(); ++g)
   {
      if (!gc.GetGroupTopology().IAmMaster(g))
      {
         n_external += group_ldof.RowSize(g);
      }
   }
   int tsize = lsize - n_external;

   height = lsize;
   width = tsize;

   external_ldofs.Reserve(n_external);
   for (int gr = 1; gr < group_ldof.Size(); gr++)
   {
      if (!gc.GetGroupTopology().IAmMaster(gr))
      {
         external_ldofs.Append(group_ldof.GetRow(gr), group_ldof.RowSize(gr));
      }
   }
   external_ldofs.Sort();
}

const GroupCommunicator &ConformingProlongationOperator::GetGroupCommunicator()
const
{
   return gc;
}

ConformingProlongationOperator::ConformingProlongationOperator(
   const ParFiniteElementSpace &pfes, bool local_)
   : Operator(pfes.GetVSize(), pfes.GetTrueVSize()),
     external_ldofs(),
     gc(pfes.GroupComm()),
     local(local_)
{
   MFEM_VERIFY(pfes.Conforming(), "");
   const Table &group_ldof = gc.GroupLDofTable();
   external_ldofs.Reserve(Height()-Width());
   for (int gr = 1; gr < group_ldof.Size(); gr++)
   {
      if (!gc.GetGroupTopology().IAmMaster(gr))
      {
         external_ldofs.Append(group_ldof.GetRow(gr), group_ldof.RowSize(gr));
      }
   }
   external_ldofs.Sort();
   MFEM_ASSERT(external_ldofs.Size() == Height()-Width(), "");
#ifdef MFEM_DEBUG
   for (int j = 1; j < external_ldofs.Size(); j++)
   {
      // Check for repeated ldofs.
      MFEM_VERIFY(external_ldofs[j-1] < external_ldofs[j], "");
   }
   int j = 0;
   for (int i = 0; i < external_ldofs.Size(); i++)
   {
      const int end = external_ldofs[i];
      for ( ; j < end; j++)
      {
         MFEM_VERIFY(j-i == pfes.GetLocalTDofNumber(j), "");
      }
      j = end+1;
   }
   for ( ; j < Height(); j++)
   {
      MFEM_VERIFY(j-external_ldofs.Size() == pfes.GetLocalTDofNumber(j), "");
   }
   // gc.PrintInfo();
   // pfes.Dof_TrueDof_Matrix()->PrintCommPkg();
#endif
}

void ConformingProlongationOperator::Mult(const Vector &x, Vector &y) const
{
   MFEM_ASSERT(x.Size() == Width(), "");
   MFEM_ASSERT(y.Size() == Height(), "");

   const double *xdata = x.HostRead();
   double *ydata = y.HostWrite();
   const int m = external_ldofs.Size();

   const int in_layout = 2; // 2 - input is ltdofs array
   if (local)
   {
      y = 0.0;
   }
   else
   {
      gc.BcastBegin(const_cast<double*>(xdata), in_layout);
   }

   int j = 0;
   for (int i = 0; i < m; i++)
   {
      const int end = external_ldofs[i];
      std::copy(xdata+j-i, xdata+end-i, ydata+j);
      j = end+1;
   }
   std::copy(xdata+j-m, xdata+Width(), ydata+j);

   const int out_layout = 0; // 0 - output is ldofs array
   if (!local)
   {
      gc.BcastEnd(ydata, out_layout);
   }
}

void ConformingProlongationOperator::MultTranspose(
   const Vector &x, Vector &y) const
{
   MFEM_ASSERT(x.Size() == Height(), "");
   MFEM_ASSERT(y.Size() == Width(), "");

   const double *xdata = x.HostRead();
   double *ydata = y.HostWrite();
   const int m = external_ldofs.Size();

   if (!local)
   {
      gc.ReduceBegin(xdata);
   }

   int j = 0;
   for (int i = 0; i < m; i++)
   {
      const int end = external_ldofs[i];
      std::copy(xdata+j, xdata+end, ydata+j-i);
      j = end+1;
   }
   std::copy(xdata+j, xdata+Height(), ydata+j-m);

   const int out_layout = 2; // 2 - output is an array on all ltdofs
   if (!local)
   {
      gc.ReduceEnd<double>(ydata, out_layout, GroupCommunicator::Sum);
   }
}

DeviceConformingProlongationOperator::DeviceConformingProlongationOperator(
   const GroupCommunicator &gc_, const SparseMatrix *R, bool local_)
   : ConformingProlongationOperator(R->Width(), gc_, local_),
     mpi_gpu_aware(Device::GetGPUAwareMPI())
{
   MFEM_ASSERT(R->Finalized(), "");
   const int tdofs = R->Height();
   MFEM_ASSERT(tdofs == R->HostReadI()[tdofs], "");
   ltdof_ldof = Array<int>(const_cast<int*>(R->HostReadJ()), tdofs);
   {
      Table nbr_ltdof;
      gc.GetNeighborLTDofTable(nbr_ltdof);
      const int nb_connections = nbr_ltdof.Size_of_connections();
      shr_ltdof.SetSize(nb_connections);
      shr_ltdof.CopyFrom(nbr_ltdof.GetJ());
      shr_buf.SetSize(nb_connections);
      shr_buf.UseDevice(true);
      shr_buf_offsets = nbr_ltdof.GetIMemory();
      {
         Array<int> shared_ltdof(nbr_ltdof.GetJ(), nb_connections);
         Array<int> unique_ltdof(shared_ltdof);
         unique_ltdof.Sort();
         unique_ltdof.Unique();
         // Note: the next loop modifies the J array of nbr_ltdof
         for (int i = 0; i < shared_ltdof.Size(); i++)
         {
            shared_ltdof[i] = unique_ltdof.FindSorted(shared_ltdof[i]);
            MFEM_ASSERT(shared_ltdof[i] != -1, "internal error");
         }
         Table unique_shr;
         Transpose(shared_ltdof, unique_shr, unique_ltdof.Size());
         unq_ltdof = Array<int>(unique_ltdof, unique_ltdof.Size());
         unq_shr_i = Array<int>(unique_shr.GetI(), unique_shr.Size()+1);
         unq_shr_j = Array<int>(unique_shr.GetJ(), unique_shr.Size_of_connections());
      }
      nbr_ltdof.GetJMemory().Delete();
      nbr_ltdof.LoseData();
   }
   {
      Table nbr_ldof;
      gc.GetNeighborLDofTable(nbr_ldof);
      const int nb_connections = nbr_ldof.Size_of_connections();
      ext_ldof.SetSize(nb_connections);
      ext_ldof.CopyFrom(nbr_ldof.GetJ());
      ext_ldof.GetMemory().UseDevice(true);
      ext_buf.SetSize(nb_connections);
      ext_buf.UseDevice(true);
      ext_buf_offsets = nbr_ldof.GetIMemory();
      nbr_ldof.GetJMemory().Delete();
      nbr_ldof.LoseData();
   }
   const GroupTopology &gtopo = gc.GetGroupTopology();
   int req_counter = 0;
   for (int nbr = 1; nbr < gtopo.GetNumNeighbors(); nbr++)
   {
      const int send_offset = shr_buf_offsets[nbr];
      const int send_size = shr_buf_offsets[nbr+1] - send_offset;
      if (send_size > 0) { req_counter++; }

      const int recv_offset = ext_buf_offsets[nbr];
      const int recv_size = ext_buf_offsets[nbr+1] - recv_offset;
      if (recv_size > 0) { req_counter++; }
   }
   requests = new MPI_Request[req_counter];
}

DeviceConformingProlongationOperator::DeviceConformingProlongationOperator(
   const ParFiniteElementSpace &pfes, bool local_)
   : DeviceConformingProlongationOperator(pfes.GroupComm(),
                                          pfes.GetRestrictionMatrix(),
                                          local_)
{
   MFEM_ASSERT(pfes.Conforming(), "internal error");
   MFEM_ASSERT(pfes.GetRestrictionMatrix()->Height() == pfes.GetTrueVSize(), "");
}

static void ExtractSubVector(const Array<int> &indices,
                             const Vector &vin, Vector &vout)
{
   MFEM_ASSERT(indices.Size() == vout.Size(), "incompatible sizes!");
   auto y = vout.Write();
   const auto x = vin.Read();
   const auto I = indices.Read();
   mfem::forall(indices.Size(), [=] MFEM_HOST_DEVICE (int i)
   {
      y[i] = x[I[i]];
   }); // indices can be repeated
}

void DeviceConformingProlongationOperator::BcastBeginCopy(
   const Vector &x) const
{
   // shr_buf[i] = src[shr_ltdof[i]]
   if (shr_ltdof.Size() == 0) { return; }
   ExtractSubVector(shr_ltdof, x, shr_buf);
   // If the above kernel is executed asynchronously, we should wait for it to
   // complete
   if (mpi_gpu_aware) { MFEM_STREAM_SYNC; }
}

static void SetSubVector(const Array<int> &indices,
                         const Vector &vin, Vector &vout)
{
   MFEM_ASSERT(indices.Size() == vin.Size(), "incompatible sizes!");
   // Use ReadWrite() since we modify only a subset of the indices:
   auto y = vout.ReadWrite();
   const auto x = vin.Read();
   const auto I = indices.Read();
   mfem::forall(indices.Size(), [=] MFEM_HOST_DEVICE (int i)
   {
      y[I[i]] = x[i];
   });
}

void DeviceConformingProlongationOperator::BcastLocalCopy(
   const Vector &x, Vector &y) const
{
   // dst[ltdof_ldof[i]] = src[i]
   if (ltdof_ldof.Size() == 0) { return; }
   SetSubVector(ltdof_ldof, x, y);
}

void DeviceConformingProlongationOperator::BcastEndCopy(
   Vector &y) const
{
   // dst[ext_ldof[i]] = ext_buf[i]
   if (ext_ldof.Size() == 0) { return; }
   SetSubVector(ext_ldof, ext_buf, y);
}

void DeviceConformingProlongationOperator::Mult(const Vector &x,
                                                Vector &y) const
{
   const GroupTopology &gtopo = gc.GetGroupTopology();
   int req_counter = 0;
   // Make sure 'y' is marked as valid on device and for use on device.
   // This ensures that there is no unnecessary host to device copy when the
   // input 'y' is valid on host (in 'y.SetSubVector(ext_ldof, 0.0)' when local
   // is true) or BcastLocalCopy (when local is false).
   y.Write();
   if (local)
   {
      // done on device since we've marked ext_ldof for use on device:
      y.SetSubVector(ext_ldof, 0.0);
   }
   else
   {
      BcastBeginCopy(x); // copy to 'shr_buf'
      for (int nbr = 1; nbr < gtopo.GetNumNeighbors(); nbr++)
      {
         const int send_offset = shr_buf_offsets[nbr];
         const int send_size = shr_buf_offsets[nbr+1] - send_offset;
         if (send_size > 0)
         {
            auto send_buf = mpi_gpu_aware ? shr_buf.Read() : shr_buf.HostRead();
            MPI_Isend(send_buf + send_offset, send_size, MPI_DOUBLE,
                      gtopo.GetNeighborRank(nbr), 41822,
                      gtopo.GetComm(), &requests[req_counter++]);
         }
         const int recv_offset = ext_buf_offsets[nbr];
         const int recv_size = ext_buf_offsets[nbr+1] - recv_offset;
         if (recv_size > 0)
         {
            auto recv_buf = mpi_gpu_aware ? ext_buf.Write() : ext_buf.HostWrite();
            MPI_Irecv(recv_buf + recv_offset, recv_size, MPI_DOUBLE,
                      gtopo.GetNeighborRank(nbr), 41822,
                      gtopo.GetComm(), &requests[req_counter++]);
         }
      }
   }
   BcastLocalCopy(x, y);
   if (!local)
   {
      MPI_Waitall(req_counter, requests, MPI_STATUSES_IGNORE);
      BcastEndCopy(y); // copy from 'ext_buf'
   }
}

DeviceConformingProlongationOperator::~DeviceConformingProlongationOperator()
{
   delete [] requests;
   ext_buf_offsets.Delete();
   shr_buf_offsets.Delete();
}

void DeviceConformingProlongationOperator::ReduceBeginCopy(
   const Vector &x) const
{
   // ext_buf[i] = src[ext_ldof[i]]
   if (ext_ldof.Size() == 0) { return; }
   ExtractSubVector(ext_ldof, x, ext_buf);
   // If the above kernel is executed asynchronously, we should wait for it to
   // complete
   if (mpi_gpu_aware) { MFEM_STREAM_SYNC; }
}

void DeviceConformingProlongationOperator::ReduceLocalCopy(
   const Vector &x, Vector &y) const
{
   // dst[i] = src[ltdof_ldof[i]]
   if (ltdof_ldof.Size() == 0) { return; }
   ExtractSubVector(ltdof_ldof, x, y);
}

static void AddSubVector(const Array<int> &unique_dst_indices,
                         const Array<int> &unique_to_src_offsets,
                         const Array<int> &unique_to_src_indices,
                         const Vector &src,
                         Vector &dst)
{
   auto y = dst.ReadWrite();
   const auto x = src.Read();
   const auto DST_I = unique_dst_indices.Read();
   const auto SRC_O = unique_to_src_offsets.Read();
   const auto SRC_I = unique_to_src_indices.Read();
   mfem::forall(unique_dst_indices.Size(), [=] MFEM_HOST_DEVICE (int i)
   {
      const int dst_idx = DST_I[i];
      double sum = y[dst_idx];
      const int end = SRC_O[i+1];
      for (int j = SRC_O[i]; j != end; ++j) { sum += x[SRC_I[j]]; }
      y[dst_idx] = sum;
   });
}

void DeviceConformingProlongationOperator::ReduceEndAssemble(Vector &y) const
{
   // dst[shr_ltdof[i]] += shr_buf[i]
   if (unq_ltdof.Size() == 0) { return; }
   AddSubVector(unq_ltdof, unq_shr_i, unq_shr_j, shr_buf, y);
}

void DeviceConformingProlongationOperator::MultTranspose(const Vector &x,
                                                         Vector &y) const
{
   const GroupTopology &gtopo = gc.GetGroupTopology();
   int req_counter = 0;
   if (!local)
   {
      ReduceBeginCopy(x); // copy to 'ext_buf'
      for (int nbr = 1; nbr < gtopo.GetNumNeighbors(); nbr++)
      {
         const int send_offset = ext_buf_offsets[nbr];
         const int send_size = ext_buf_offsets[nbr+1] - send_offset;
         if (send_size > 0)
         {
            auto send_buf = mpi_gpu_aware ? ext_buf.Read() : ext_buf.HostRead();
            MPI_Isend(send_buf + send_offset, send_size, MPI_DOUBLE,
                      gtopo.GetNeighborRank(nbr), 41823,
                      gtopo.GetComm(), &requests[req_counter++]);
         }
         const int recv_offset = shr_buf_offsets[nbr];
         const int recv_size = shr_buf_offsets[nbr+1] - recv_offset;
         if (recv_size > 0)
         {
            auto recv_buf = mpi_gpu_aware ? shr_buf.Write() : shr_buf.HostWrite();
            MPI_Irecv(recv_buf + recv_offset, recv_size, MPI_DOUBLE,
                      gtopo.GetNeighborRank(nbr), 41823,
                      gtopo.GetComm(), &requests[req_counter++]);
         }
      }
   }
   ReduceLocalCopy(x, y);
   if (!local)
   {
      MPI_Waitall(req_counter, requests, MPI_STATUSES_IGNORE);
      ReduceEndAssemble(y); // assemble from 'shr_buf'
   }
}

} // namespace mfem

#endif<|MERGE_RESOLUTION|>--- conflicted
+++ resolved
@@ -2248,10 +2248,7 @@
 
             // This is the second "fundamental unit" used in the transformation.
             const auto initial_second_row = second_row;
-            const double *T =
-               ND_DofTransformation::GetFaceTransform(fo).GetData();
-
-<<<<<<< HEAD
+
             // Transform the received dofs by the primal transform. This is because
             // within mfem as a face is visited its orientation is asigned to match the
             // element that visited it first. Thus on processor boundaries, the transform
@@ -2263,28 +2260,17 @@
             // The action of this transform on the dependencies is performed by adding
             // scaled versions of the original two rows (which by the mfem assumption of
             // face orientation, represent the identity transform).
-            const auto T = [&fo]()
-            {
-               auto T = ND_StatelessDofTransformation::GetFaceTransform(fo);
-               // Remove the identity transform.
-               T(0,0) -= 1;
-               T(1,1) -= 1;
-               return T;
-            }();
+            const double *T =
+               ND_DofTransformation::GetFaceTransform(fo).GetData();
+
             MFEM_ASSERT(fo != 2 &&
                         fo != 4, "This code branch is ambiguous for face orientations 2 and 4."
                         " Please report this mesh for further testing.\n");
 
-            first_row.AddRow(initial_first_row, T(0,0));
-            first_row.AddRow(initial_second_row, T(0,1));
-            second_row.AddRow(initial_first_row, T(1,0));
-            second_row.AddRow(initial_second_row, T(1,1));
-=======
-            first_row.AddRow(initial_first_row, T[0] - 1.0);
-            first_row.AddRow(initial_second_row, T[2]);
-            second_row.AddRow(initial_first_row, T[1]);
-            second_row.AddRow(initial_second_row, T[3] - 1.0);
->>>>>>> 110bec15
+            first_row.AddRow(initial_first_row, T[0] - 1.0);   // (0,0)
+            first_row.AddRow(initial_second_row, T[2]);        // (0,1)
+            second_row.AddRow(initial_first_row, T[1]);        // (1,0)
+            second_row.AddRow(initial_second_row, T[3] - 1.0); // (1,1)
 
             first_row.Collapse();
             second_row.Collapse();
