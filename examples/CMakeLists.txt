--- conflicted
+++ resolved
@@ -35,11 +35,8 @@
   ex25.cpp
   ex26.cpp
   ex27.cpp
-<<<<<<< HEAD
+  ex28.cpp
   ex29.cpp
-=======
-  ex28.cpp
->>>>>>> 47c4fa59
   )
 
 if (MFEM_USE_MPI)
@@ -71,11 +68,8 @@
     ex25p.cpp
     ex26p.cpp
     ex27p.cpp
-<<<<<<< HEAD
+    ex28p.cpp
     ex29p.cpp
-=======
-    ex28p.cpp
->>>>>>> 47c4fa59
     )
 endif()
 
