--- conflicted
+++ resolved
@@ -14,21 +14,15 @@
 
 #include "catch.hpp"
 
-<<<<<<< HEAD
 /// Command line '--all' option to launch all non-regression tests.
 extern bool launch_all_non_regression_tests;
 
-/// MFEM_Approx can be used to compare floating point values within an absolute
-/// tolerance of `margin` (default value 1e-12).
-inline Approx MFEM_Approx(double val, double margin = 1e-12)
-=======
 /** @brief MFEM_Approx can be used to compare floating point values within an
     absolute tolerance of @a abs_tol (default value 1e-12) and relative
     tolerance of @a rel_tol (default value 1e-12). */
 inline Approx MFEM_Approx(double val,
                           double abs_tol = 1e-12,
                           double rel_tol = 1e-12)
->>>>>>> 4fa50723
 {
    return Approx(val).margin(abs_tol).epsilon(rel_tol);
 }
