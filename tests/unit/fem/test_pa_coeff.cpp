// Copyright (c) 2010-2020, Lawrence Livermore National Security, LLC. Produced
// at the Lawrence Livermore National Laboratory. All Rights reserved. See files
// LICENSE and NOTICE for details. LLNL-CODE-806117.
//
// This file is part of the MFEM library. For more information and source code
// availability visit https://mfem.org.
//
// MFEM is free software; you can redistribute it and/or modify it under the
// terms of the BSD-3 license. We welcome feedback and contributions, see file
// CONTRIBUTING.md for details.

#include "mfem.hpp"
#include "unit_tests.hpp"

using namespace mfem;

namespace pa_coeff
{

int dimension;

double coeffFunction(const Vector& x)
{
   if (dimension == 2)
   {
      return sin(8.0 * M_PI * x[0]) * cos(6.0 * M_PI * x[1]) + 2.0;
   }
   else
   {
      return sin(8.0 * M_PI * x[0]) * cos(6.0 * M_PI * x[1]) *
             sin(4.0 * M_PI * x[2]) +
             2.0;
   }
}

void vectorCoeffFunction(const Vector & x, Vector & f)
{
   f = 0.0;
   if (dimension > 1)
   {
      f[0] = sin(M_PI * x[1]);
      f[1] = sin(2.5 * M_PI * x[0]);
   }
   if (dimension == 3)
   {
      f[2] = sin(6.1 * M_PI * x[2]);
   }
}

double linearFunction(const Vector & x)
{
   if (dimension == 3)
   {
      return (10.0 * x(0)) + (5.0 * x(1)) + x(2);
   }
   else
   {
      return (10.0 * x(0)) + (5.0 * x(1));
   }
}

void asymmetricMatrixCoeffFunction(const Vector & x, DenseMatrix & f)
{
   f = 0.0;
   if (dimension == 2)
   {
      f(0,0) = 1.1 + sin(M_PI * x[1]);  // 1,1
      f(1,0) = cos(1.3 * M_PI * x[1]);  // 2,1
      f(0,1) = cos(2.5 * M_PI * x[0]);  // 1,2
      f(1,1) = 1.1 + sin(4.9 * M_PI * x[0]);  // 2,2
   }
   else if (dimension == 3)
   {
      f(0,0) = 1.1 + sin(M_PI * x[1]);  // 1,1
      f(0,1) = cos(2.5 * M_PI * x[0]);  // 1,2
      f(0,2) = sin(4.9 * M_PI * x[2]);  // 1,3
      f(1,0) = cos(M_PI * x[0]);  // 2,1
      f(1,1) = 1.1 + sin(6.1 * M_PI * x[1]);  // 2,2
      f(1,2) = cos(6.1 * M_PI * x[2]);  // 2,3
      f(2,0) = sin(1.5 * M_PI * x[1]);  // 3,1
      f(2,1) = cos(2.9 * M_PI * x[0]);  // 3,2
      f(2,2) = 1.1 + sin(6.1 * M_PI * x[2]);  // 3,3
   }
}

void fullSymmetricMatrixCoeffFunction(const Vector & x, DenseMatrix & f)
{
   f = 0.0;
   if (dimension == 2)
   {
      f(0,0) = 1.1 + sin(M_PI * x[1]);  // 1,1
      f(0,1) = cos(2.5 * M_PI * x[0]);  // 1,2
      f(1,1) = 1.1 + sin(4.9 * M_PI * x[0]);  // 2,2
      f(1,0) = f(0,1);
   }
   else if (dimension == 3)
   {
      f(0,0) = sin(M_PI * x[1]);  // 1,1
      f(0,1) = cos(2.5 * M_PI * x[0]);  // 1,2
      f(0,2) = sin(4.9 * M_PI * x[2]);  // 1,3
      f(1,1) = sin(6.1 * M_PI * x[1]);  // 2,2
      f(1,2) = cos(6.1 * M_PI * x[2]);  // 2,3
      f(2,2) = sin(6.1 * M_PI * x[2]);  // 3,3
      f(1,0) = f(0,1);
      f(2,0) = f(0,2);
      f(2,1) = f(1,2);
   }
}

void symmetricMatrixCoeffFunction(const Vector & x, DenseSymmetricMatrix & f)
{
   f = 0.0;
   if (dimension == 2)
   {
      f(0,0) = 1.1 + sin(M_PI * x[1]);  // 1,1
      f(0,1) = cos(2.5 * M_PI * x[0]);  // 1,2
      f(1,1) = 1.1 + sin(4.9 * M_PI * x[0]);  // 2,2
   }
   else if (dimension == 3)
   {
      f(0,0) = sin(M_PI * x[1]);  // 1,1
      f(0,1) = cos(2.5 * M_PI * x[0]);  // 1,2
      f(0,2) = sin(4.9 * M_PI * x[2]);  // 1,3
      f(1,1) = sin(6.1 * M_PI * x[1]);  // 2,2
      f(1,2) = cos(6.1 * M_PI * x[2]);  // 2,3
      f(2,2) = sin(6.1 * M_PI * x[2]);  // 3,3
   }
}

TEST_CASE("H1 pa_coeff")
{
   for (dimension = 2; dimension < 4; ++dimension)
   {
      for (int coeffType = 0; coeffType < 6; ++coeffType)
      {
         for (int integrator = 0; integrator < 2; ++integrator)
         {
            const int ne = 2;
            std::cout << "Testing " << dimension << "D partial assembly with "
                      << "coeffType " << coeffType << " and "
                      << "integrator " << integrator << std::endl;
            for (int order = 1; order < 4; ++order)
            {
               Mesh* mesh;
               if (dimension == 2)
               {
                  mesh = new Mesh(ne, ne, Element::QUADRILATERAL, 1, 1.0, 1.0);
               }
               else
               {
                  mesh = new Mesh(ne, ne, ne, Element::HEXAHEDRON, 1, 1.0, 1.0,
                                  1.0);
               }
               FiniteElementCollection* h1_fec =
                  new H1_FECollection(order, dimension);
               FiniteElementSpace h1_fespace(mesh, h1_fec);
               Array<int> ess_tdof_list;

               BilinearForm paform(&h1_fespace);
               GridFunction* coeffGridFunction = nullptr;
               Coefficient* coeff = nullptr;
               VectorCoefficient* vcoeff = nullptr;
               MatrixCoefficient* mcoeff = nullptr;
<<<<<<< HEAD
               MatrixCoefficient* smcoeff = nullptr;
=======
               SymmetricMatrixCoefficient* smcoeff = nullptr;
>>>>>>> 1155c003
               if (coeffType == 0)
               {
                  coeff = new ConstantCoefficient(1.0);
               }
               else if (coeffType == 1)
               {
                  coeff = new FunctionCoefficient(&coeffFunction);
               }
               else if (coeffType >= 2)
               {
                  FunctionCoefficient tmpCoeff(&coeffFunction);
                  coeffGridFunction = new GridFunction(&h1_fespace);
                  coeffGridFunction->ProjectCoefficient(tmpCoeff);
                  coeff = new GridFunctionCoefficient(coeffGridFunction);
               }

               if (coeffType == 3)
               {
                  vcoeff = new VectorFunctionCoefficient(dimension, &vectorCoeffFunction);
               }
               else if (coeffType == 4)
               {
                  mcoeff = new MatrixFunctionCoefficient(dimension,
                                                         &fullSymmetricMatrixCoeffFunction);
<<<<<<< HEAD
                  smcoeff = new MatrixFunctionCoefficient(dimension,
                                                          &symmetricMatrixCoeffFunction);
=======
                  smcoeff = new SymmetricMatrixFunctionCoefficient(dimension,
                                                                   &symmetricMatrixCoeffFunction);
>>>>>>> 1155c003
               }
               else if (coeffType == 5)
               {
                  mcoeff = new MatrixFunctionCoefficient(dimension,
                                                         &asymmetricMatrixCoeffFunction);
<<<<<<< HEAD
                  smcoeff = new MatrixFunctionCoefficient(dimension,
                                                          &asymmetricMatrixCoeffFunction);
=======
>>>>>>> 1155c003
               }

               paform.SetAssemblyLevel(AssemblyLevel::PARTIAL);
               if (integrator < 2)
               {
                  if (coeffType == 3)
                  {
                     paform.AddDomainIntegrator(new DiffusionIntegrator(*vcoeff));
                  }
<<<<<<< HEAD
                  else if (coeffType >= 4)
                  {
                     paform.AddDomainIntegrator(new DiffusionIntegrator(*smcoeff));
                  }
=======
                  else if (coeffType == 4)
                  {
                     paform.AddDomainIntegrator(new DiffusionIntegrator(*smcoeff));
                  }
                  else if (coeffType == 5)
                  {
                     paform.AddDomainIntegrator(new DiffusionIntegrator(*mcoeff));
                  }
>>>>>>> 1155c003
                  else
                  {
                     paform.AddDomainIntegrator(new DiffusionIntegrator(*coeff));
                  }
               }
               if (integrator > 0)
               {
                  paform.AddDomainIntegrator(new MassIntegrator(*coeff));
               }
               paform.Assemble();
               OperatorHandle paopr;
               paform.FormSystemMatrix(ess_tdof_list, paopr);

               BilinearForm assemblyform(&h1_fespace);
               if (integrator < 2)
               {
                  if (coeffType == 3)
                  {
                     assemblyform.AddDomainIntegrator(new DiffusionIntegrator(*vcoeff));
                  }
                  else if (coeffType >= 4)
                  {
                     assemblyform.AddDomainIntegrator(new DiffusionIntegrator(*mcoeff));
                  }
                  else
                  {
                     assemblyform.AddDomainIntegrator(new DiffusionIntegrator(*coeff));
                  }
               }
               if (integrator > 0)
               {
                  assemblyform.AddDomainIntegrator(new MassIntegrator(*coeff));
               }
               assemblyform.SetDiagonalPolicy(Operator::DIAG_ONE);
               assemblyform.Assemble();
               assemblyform.Finalize();
               const SparseMatrix& A_explicit = assemblyform.SpMat();

               Vector xin(h1_fespace.GetTrueVSize());
               xin.Randomize();
               Vector y_mat(xin);
               y_mat = 0.0;
               Vector y_assembly(xin);
               y_assembly = 0.0;
               Vector y_pa(xin);
               y_pa = 0.0;

               paopr->Mult(xin, y_pa);
               assemblyform.Mult(xin, y_assembly);
               A_explicit.Mult(xin, y_mat);

               y_pa -= y_mat;
               double pa_error = y_pa.Norml2();
               std::cout << "  order: " << order
                         << ", pa error norm: " << pa_error << std::endl;
               REQUIRE(pa_error < 1.e-12);

               y_assembly -= y_mat;
               double assembly_error = y_assembly.Norml2();
               std::cout << "  order: " << order
                         << ", assembly error norm: " << assembly_error
                         << std::endl;
               REQUIRE(assembly_error < 1.e-12);

               delete coeff;
               delete vcoeff;
               delete mcoeff;
               delete smcoeff;
               delete coeffGridFunction;
               delete mesh;
               delete h1_fec;
            }
         }
      }
   }
}

TEST_CASE("Hcurl/Hdiv pa_coeff",
          "[CUDA]")
{
   for (dimension = 2; dimension < 4; ++dimension)
   {
      Mesh* mesh;
      const int ne = 3;
      if (dimension == 2)
      {
         mesh = new Mesh(ne, ne, Element::QUADRILATERAL, 1, 1.0, 1.0);
      }
      else
      {
         mesh = new Mesh(ne, ne, ne, Element::HEXAHEDRON, 1, 1.0, 1.0, 1.0);
      }

      for (int coeffType = 3; coeffType < 5; ++coeffType)
      {
         Coefficient* coeff = nullptr;
         Coefficient* coeff2 = nullptr;
         VectorCoefficient* vcoeff = nullptr;
         MatrixCoefficient* mcoeff = nullptr;
         SymmetricMatrixCoefficient* smcoeff = nullptr;
         if (coeffType == 0)
         {
            coeff = new ConstantCoefficient(12.34);
            coeff2 = new ConstantCoefficient(12.34);
         }
         else if (coeffType == 1)
         {
            coeff = new FunctionCoefficient(&coeffFunction);
            coeff2 = new FunctionCoefficient(&linearFunction);
         }
         else if (coeffType == 2)
         {
            vcoeff = new VectorFunctionCoefficient(dimension, &vectorCoeffFunction);
            coeff2 = new FunctionCoefficient(&linearFunction);
         }
         else if (coeffType == 3)
         {
            mcoeff = new MatrixFunctionCoefficient(dimension,
                                                   &fullSymmetricMatrixCoeffFunction);
            smcoeff = new SymmetricMatrixFunctionCoefficient(dimension,
                                                             &symmetricMatrixCoeffFunction);
            coeff2 = new FunctionCoefficient(&linearFunction);
         }
         else if (coeffType == 4)
         {
            mcoeff = new MatrixFunctionCoefficient(dimension,
                                                   &asymmetricMatrixCoeffFunction);
            coeff2 = new FunctionCoefficient(&linearFunction);
         }

         enum MixedSpaces {Hcurl, Hdiv, HcurlHdiv, HdivHcurl, NumSpaceTypes};

         for (int spaceType = 2; spaceType < NumSpaceTypes; ++spaceType)
         {
            if (spaceType == Hdiv && coeffType >= 2)
            {
               continue;   // Case not implemented yet
            }

            const int numIntegrators =
               (spaceType >= HcurlHdiv) ? 1 : ((coeffType == 2) ? 2 : 3);

            for (int integrator = 0; integrator < numIntegrators; ++integrator)
            {
               if (spaceType == Hcurl)
                  std::cout << "Testing " << dimension
                            << "D ND partial assembly with coeffType "
                            << coeffType << " and integrator "
                            << integrator << std::endl;
               else if (spaceType == Hdiv)
                  std::cout << "Testing " << dimension
                            << "D RT partial assembly with coeffType "
                            << coeffType << " and integrator "
                            << integrator << std::endl;
               else if (spaceType == HcurlHdiv)
                  std::cout << "Testing " << dimension
                            << "D ND x RT partial assembly with coeffType "
                            << coeffType << " and integrator "
                            << integrator << std::endl;
               else  // HdivHcurl
                  std::cout << "Testing " << dimension
                            << "D RT x ND partial assembly with coeffType "
                            << coeffType << " and integrator "
                            << integrator << std::endl;

               for (int order = 1; order < 4; ++order)
               {
                  FiniteElementCollection* fec = nullptr;
                  if (spaceType == Hcurl || spaceType == HcurlHdiv)
                  {
                     fec = (FiniteElementCollection*) new ND_FECollection(order, dimension);
                  }
                  else if (spaceType == HdivHcurl)
                  {
                     fec = (FiniteElementCollection*) new RT_FECollection(order - 1, dimension);
                  }
                  else
                  {
                     fec = (FiniteElementCollection*) new RT_FECollection(order, dimension);
                  }

                  FiniteElementSpace fespace(mesh, fec);

                  // Set essential boundary conditions on the entire boundary.
                  Array<int> tdof_ess(fespace.GetVSize());
                  tdof_ess = 0;

                  for (int i=0; i<mesh->GetNBE(); ++i)
                  {
                     Array<int> dofs;
                     fespace.GetBdrElementDofs(i, dofs);
                     for (int j=0; j<dofs.Size(); ++j)
                     {
                        const int dof_j = (dofs[j] >= 0) ? dofs[j] : -1 - dofs[j];
                        tdof_ess[dof_j] = 1;
                     }
                  }

                  int num_ess = 0;
                  for (int i=0; i<fespace.GetVSize(); ++i)
                  {
                     if (tdof_ess[i] == 1)
                     {
                        num_ess++;
                     }
                  }

                  Array<int> ess_tdof_list(num_ess);
                  num_ess = 0;
                  for (int i=0; i<fespace.GetVSize(); ++i)
                  {
                     if (tdof_ess[i] == 1)
                     {
                        ess_tdof_list[num_ess] = i;
                        num_ess++;
                     }
                  }

                  Vector xin(fespace.GetTrueVSize());
                  xin.Randomize();

                  Vector y_mat, y_assembly, y_pa;

                  if (spaceType >= HcurlHdiv)
                  {
                     FiniteElementCollection* fecTest = nullptr;
                     if (spaceType == HcurlHdiv)
                     {
                        fecTest = (FiniteElementCollection*) new RT_FECollection(order - 1, dimension);
                     }
                     else
                     {
                        fecTest = (FiniteElementCollection*) new ND_FECollection(order, dimension);
                     }

                     FiniteElementSpace fespaceTest(mesh, fecTest);

                     MixedBilinearForm *paform = new MixedBilinearForm(&fespace, &fespaceTest);
                     paform->SetAssemblyLevel(AssemblyLevel::PARTIAL);
                     MixedBilinearForm *assemblyform = new MixedBilinearForm(&fespace, &fespaceTest);

                     const int testSize = fespaceTest.GetTrueVSize();
                     y_mat.SetSize(testSize);
                     y_mat = 0.0;
                     y_assembly.SetSize(testSize);
                     y_assembly = 0.0;
                     y_pa.SetSize(testSize);
                     y_pa = 0.0;

                     if (coeffType >= 4)
                     {
                        paform->AddDomainIntegrator(new VectorFEMassIntegrator(*mcoeff));
                        assemblyform->AddDomainIntegrator(new VectorFEMassIntegrator(*mcoeff));
                     }
                     else if (coeffType == 3)
                     {
                        paform->AddDomainIntegrator(new VectorFEMassIntegrator(*smcoeff));
                        assemblyform->AddDomainIntegrator(new VectorFEMassIntegrator(*mcoeff));
                     }
                     else if (coeffType == 2)
                     {
                        paform->AddDomainIntegrator(new VectorFEMassIntegrator(*vcoeff));
                        assemblyform->AddDomainIntegrator(new VectorFEMassIntegrator(*vcoeff));
                     }
                     else
                     {
                        paform->AddDomainIntegrator(new VectorFEMassIntegrator(*coeff));
                        assemblyform->AddDomainIntegrator(new VectorFEMassIntegrator(*coeff));
                     }

                     if (spaceType == HcurlHdiv && dimension == 3)
                     {
                        if (coeffType == 2)
                        {
                           paform->AddDomainIntegrator(new MixedVectorCurlIntegrator(*vcoeff));
                           assemblyform->AddDomainIntegrator(new MixedVectorCurlIntegrator(*vcoeff));
                        }
                        else if (coeffType < 2)
                        {
                           paform->AddDomainIntegrator(new MixedVectorCurlIntegrator(*coeff));
                           assemblyform->AddDomainIntegrator(new MixedVectorCurlIntegrator(*coeff));
                        }
                     }

                     Array<int> empty_ess; // empty

                     paform->Assemble();
                     OperatorHandle paopr;
                     paform->FormRectangularSystemMatrix(ess_tdof_list, empty_ess, paopr);

                     assemblyform->Assemble();
                     OperatorPtr A_explicit;
                     assemblyform->FormRectangularSystemMatrix(ess_tdof_list, empty_ess, A_explicit);

                     paopr->Mult(xin, y_pa);
                     assemblyform->Mult(xin, y_assembly);
                     A_explicit->Mult(xin, y_mat);

                     delete paform;
                     delete assemblyform;
                     delete fecTest;
                  }
                  else
                  {
                     BilinearForm *paform = new BilinearForm(&fespace);
                     paform->SetAssemblyLevel(AssemblyLevel::PARTIAL);
                     BilinearForm *assemblyform = new BilinearForm(&fespace);

                     y_mat.SetSize(xin.Size());
                     y_mat = 0.0;
                     y_assembly.SetSize(xin.Size());
                     y_assembly = 0.0;
                     y_pa.SetSize(xin.Size());
                     y_pa = 0.0;

                     if (integrator < 2)
                     {
                        if (coeffType >= 4)
                        {
                           paform->AddDomainIntegrator(new VectorFEMassIntegrator(*mcoeff));
                           assemblyform->AddDomainIntegrator(new VectorFEMassIntegrator(*mcoeff));
                        }
                        else if (coeffType == 3)
                        {
                           paform->AddDomainIntegrator(new VectorFEMassIntegrator(*smcoeff));
                           assemblyform->AddDomainIntegrator(new VectorFEMassIntegrator(*mcoeff));
                        }
                        else if (coeffType == 2)
                        {
                           paform->AddDomainIntegrator(new VectorFEMassIntegrator(*vcoeff));
                           assemblyform->AddDomainIntegrator(new VectorFEMassIntegrator(*vcoeff));

                        }
                        else
                        {
                           paform->AddDomainIntegrator(new VectorFEMassIntegrator(*coeff));
                           assemblyform->AddDomainIntegrator(new VectorFEMassIntegrator(*coeff));
                        }
                     }
                     if (integrator > 0)
                     {
                        if (spaceType == Hcurl)
                        {
                           const FiniteElement *fel = fespace.GetFE(0);
                           const IntegrationRule *intRule = &MassIntegrator::GetRule(*fel, *fel,
                                                                                     *mesh->GetElementTransformation(0));

                           if (coeffType >= 4 && dimension == 3)
                           {
                              paform->AddDomainIntegrator(new CurlCurlIntegrator(*mcoeff, intRule));
                              assemblyform->AddDomainIntegrator(new CurlCurlIntegrator(*mcoeff, intRule));
                           }
                           else if (coeffType == 3 && dimension == 3)
                           {
                              paform->AddDomainIntegrator(new CurlCurlIntegrator(*smcoeff, intRule));
                              assemblyform->AddDomainIntegrator(new CurlCurlIntegrator(*mcoeff, intRule));
                           }
                           else if (coeffType == 2 && dimension == 3)
                           {
                              paform->AddDomainIntegrator(new CurlCurlIntegrator(*vcoeff, intRule));
                              assemblyform->AddDomainIntegrator(new CurlCurlIntegrator(*vcoeff, intRule));
                           }
                           else
                           {
                              paform->AddDomainIntegrator(new CurlCurlIntegrator(*coeff2));
                              assemblyform->AddDomainIntegrator(new CurlCurlIntegrator(*coeff2));
                           }
                        }
                        else
                        {
                           paform->AddDomainIntegrator(new DivDivIntegrator(*coeff2));
                           assemblyform->AddDomainIntegrator(new DivDivIntegrator(*coeff2));
                        }
                     }
                     paform->Assemble();
                     OperatorHandle paopr;
                     paform->FormSystemMatrix(ess_tdof_list, paopr);

                     assemblyform->SetDiagonalPolicy(Matrix::DIAG_ONE);
                     assemblyform->Assemble();
                     OperatorPtr A_explicit;
                     assemblyform->FormSystemMatrix(ess_tdof_list, A_explicit);

                     paopr->Mult(xin, y_pa);
                     assemblyform->Mult(xin, y_assembly);
                     A_explicit->Mult(xin, y_mat);

                     delete paform;
                     delete assemblyform;
                  }

                  y_pa -= y_mat;
                  double pa_error = y_pa.Norml2();
                  std::cout << "  order: " << order
                            << ", pa error norm: " << pa_error << std::endl;
                  REQUIRE(pa_error < 1.e-10);

                  y_assembly -= y_mat;
                  double assembly_error = y_assembly.Norml2();
                  std::cout << "  order: " << order
                            << ", assembly error norm: " << assembly_error
                            << std::endl;
                  REQUIRE(assembly_error < 1.e-12);

                  delete fec;
               }
            }
         }

         delete coeff;
         delete coeff2;
         delete vcoeff;
         delete mcoeff;
         delete smcoeff;
      }

      delete mesh;
   }
}

TEST_CASE("Hcurl/Hdiv mixed pa_coeff",
          "[CUDA]")
{
   for (dimension = 2; dimension < 4; ++dimension)
   {
      Mesh* mesh;
      const int ne = 3;
      if (dimension == 2)
      {
         mesh = new Mesh(ne, ne, Element::QUADRILATERAL, 1, 1.0, 1.0);
      }
      else
      {
         mesh = new Mesh(ne, ne, ne, Element::HEXAHEDRON, 1, 1.0, 1.0, 1.0);
      }

      for (int coeffType = 0; coeffType < 3; ++coeffType)
      {
         Coefficient* coeff = nullptr;
         DiagonalMatrixCoefficient* dcoeff = nullptr;
         if (coeffType == 0)
         {
            coeff = new ConstantCoefficient(12.34);
         }
         else if (coeffType == 1)
         {
            coeff = new FunctionCoefficient(&coeffFunction);
         }
         else if (coeffType == 2)
         {
            dcoeff = new VectorFunctionCoefficient(dimension, &vectorCoeffFunction);
         }

         enum MixedSpaces {HcurlH1, HcurlL2, HdivL2, NumSpaceTypes};

         for (int spaceType = 0; spaceType < NumSpaceTypes; ++spaceType)
         {
            if (spaceType == HdivL2 && coeffType == 1)
            {
               continue;  // This case fails, maybe because of insufficient quadrature.
            }
            if ((spaceType != HcurlL2 && coeffType == 2) || (spaceType == HcurlL2 &&
                                                             dimension == 2))
            {
               continue;  // Case not implemented yet
            }

            const int numIntegrators = (spaceType == HcurlL2) ? 2 : 1;
            for (int integrator = 0; integrator < numIntegrators; ++integrator)
            {
               if (spaceType == HcurlH1)
                  std::cout << "Testing " << dimension << "D ND H1 mixed partial assembly with "
                            << "coeffType " << coeffType << " and "
                            << "integrator " << integrator << std::endl;
               else if (spaceType == HcurlL2)
                  std::cout << "Testing " << dimension << "D ND L2 mixed partial assembly with "
                            << "coeffType " << coeffType << " and "
                            << "integrator " << integrator << std::endl;
               else
                  std::cout << "Testing " << dimension << "D RT L2 mixed partial assembly with "
                            << "coeffType " << coeffType << " and "
                            << "integrator " << integrator << std::endl;

               for (int order = 1; order < 4; ++order)
               {
                  FiniteElementCollection* vec_fec = (spaceType == HcurlH1 ||
                                                      spaceType == HcurlL2) ?
                                                     (FiniteElementCollection*) new ND_FECollection(order, dimension) :
                                                     (FiniteElementCollection*) new RT_FECollection(order-1, dimension);

                  FiniteElementCollection* scalar_fec = (spaceType == HcurlH1) ?
                                                        (FiniteElementCollection*) new H1_FECollection(order, dimension) :
                                                        (FiniteElementCollection*) new L2_FECollection(order-1, dimension);

                  FiniteElementSpace v_fespace(mesh, vec_fec);
                  FiniteElementSpace s_fespace(mesh, scalar_fec);

                  Array<int> ess_tdof_list;

                  MixedBilinearForm *paform = NULL;
                  MixedBilinearForm *assemblyform = NULL;

                  if (spaceType == HcurlH1)
                  {
                     assemblyform = new MixedBilinearForm(&s_fespace, &v_fespace);
                     assemblyform->AddDomainIntegrator(new MixedVectorGradientIntegrator(*coeff));

                     paform = new MixedBilinearForm(&s_fespace, &v_fespace);
                     paform->SetAssemblyLevel(AssemblyLevel::PARTIAL);
                     paform->AddDomainIntegrator(new MixedVectorGradientIntegrator(*coeff));
                  }
                  else if (spaceType == HcurlL2)
                  {
                     assemblyform = new MixedBilinearForm(&v_fespace, &v_fespace);
                     paform = new MixedBilinearForm(&v_fespace, &v_fespace);
                     paform->SetAssemblyLevel(AssemblyLevel::PARTIAL);

                     if (coeffType == 2)
                     {
                        if (integrator == 0)
                        {
                           paform->AddDomainIntegrator(new MixedVectorCurlIntegrator(*dcoeff));
                           assemblyform->AddDomainIntegrator(new MixedVectorCurlIntegrator(*dcoeff));
                        }
                        else
                        {
                           paform->AddDomainIntegrator(new MixedVectorWeakCurlIntegrator(*dcoeff));
                           assemblyform->AddDomainIntegrator(new MixedVectorWeakCurlIntegrator(*dcoeff));
                        }
                     }
                     else
                     {
                        if (integrator == 0)
                        {
                           paform->AddDomainIntegrator(new MixedVectorCurlIntegrator(*coeff));
                           assemblyform->AddDomainIntegrator(new MixedVectorCurlIntegrator(*coeff));
                        }
                        else
                        {
                           paform->AddDomainIntegrator(new MixedVectorWeakCurlIntegrator(*coeff));
                           assemblyform->AddDomainIntegrator(new MixedVectorWeakCurlIntegrator(*coeff));
                        }
                     }
                  }
                  else
                  {
                     assemblyform = new MixedBilinearForm(&v_fespace, &s_fespace);
                     assemblyform->AddDomainIntegrator(new VectorFEDivergenceIntegrator(*coeff));

                     paform = new MixedBilinearForm(&v_fespace, &s_fespace);
                     paform->SetAssemblyLevel(AssemblyLevel::PARTIAL);
                     paform->AddDomainIntegrator(new VectorFEDivergenceIntegrator(*coeff));
                  }

                  assemblyform->Assemble();
                  assemblyform->Finalize();

                  paform->Assemble();

                  const SparseMatrix& A_explicit = assemblyform->SpMat();

                  Vector *xin = new Vector((spaceType == 0) ? s_fespace.GetTrueVSize() :
                                           v_fespace.GetTrueVSize());
                  xin->Randomize();
                  Vector y_mat((spaceType == HdivL2) ? s_fespace.GetTrueVSize() :
                               v_fespace.GetTrueVSize());
                  y_mat = 0.0;
                  Vector y_assembly(y_mat.Size());
                  y_assembly = 0.0;
                  Vector y_pa(y_mat.Size());
                  y_pa = 0.0;

                  paform->Mult(*xin, y_pa);
                  assemblyform->Mult(*xin, y_assembly);
                  A_explicit.Mult(*xin, y_mat);

                  y_pa -= y_mat;
                  double pa_error = y_pa.Norml2();
                  std::cout << "  order: " << order
                            << ", pa error norm: " << pa_error << std::endl;
                  REQUIRE(pa_error < 1.e-12);

                  y_assembly -= y_mat;
                  double assembly_error = y_assembly.Norml2();
                  std::cout << "  order: " << order
                            << ", assembly error norm: " << assembly_error
                            << std::endl;
                  REQUIRE(assembly_error < 1.e-12);

                  delete xin;
                  if (spaceType == HdivL2)
                  {
                     // Test the transpose.
                     xin = new Vector((spaceType == 0) ? v_fespace.GetTrueVSize() :
                                      s_fespace.GetTrueVSize());
                     xin->Randomize();

                     y_mat.SetSize((spaceType == 0) ? s_fespace.GetTrueVSize() :
                                   v_fespace.GetTrueVSize());
                     y_assembly.SetSize(y_mat.Size());
                     y_pa.SetSize(y_mat.Size());

                     A_explicit.BuildTranspose();
                     paform->MultTranspose(*xin, y_pa);
                     assemblyform->MultTranspose(*xin, y_assembly);
                     A_explicit.MultTranspose(*xin, y_mat);

                     delete xin;

                     y_pa -= y_mat;
                     pa_error = y_pa.Norml2();
                     std::cout << "  order: " << order
                               << ", pa transpose error norm: " << pa_error << std::endl;
                     REQUIRE(pa_error < 1.e-12);

                     y_assembly -= y_mat;
                     assembly_error = y_assembly.Norml2();
                     std::cout << "  order: " << order
                               << ", assembly transpose error norm: " << assembly_error
                               << std::endl;
                     REQUIRE(assembly_error < 1.e-12);
                  }

                  delete paform;
                  delete assemblyform;
                  delete vec_fec;
                  delete scalar_fec;
               }
            }
         }

         delete coeff;
         delete dcoeff;
      }

      delete mesh;
   }
}

} // namespace pa_coeff<|MERGE_RESOLUTION|>--- conflicted
+++ resolved
@@ -161,11 +161,7 @@
                Coefficient* coeff = nullptr;
                VectorCoefficient* vcoeff = nullptr;
                MatrixCoefficient* mcoeff = nullptr;
-<<<<<<< HEAD
-               MatrixCoefficient* smcoeff = nullptr;
-=======
                SymmetricMatrixCoefficient* smcoeff = nullptr;
->>>>>>> 1155c003
                if (coeffType == 0)
                {
                   coeff = new ConstantCoefficient(1.0);
@@ -190,23 +186,13 @@
                {
                   mcoeff = new MatrixFunctionCoefficient(dimension,
                                                          &fullSymmetricMatrixCoeffFunction);
-<<<<<<< HEAD
-                  smcoeff = new MatrixFunctionCoefficient(dimension,
-                                                          &symmetricMatrixCoeffFunction);
-=======
                   smcoeff = new SymmetricMatrixFunctionCoefficient(dimension,
                                                                    &symmetricMatrixCoeffFunction);
->>>>>>> 1155c003
                }
                else if (coeffType == 5)
                {
                   mcoeff = new MatrixFunctionCoefficient(dimension,
                                                          &asymmetricMatrixCoeffFunction);
-<<<<<<< HEAD
-                  smcoeff = new MatrixFunctionCoefficient(dimension,
-                                                          &asymmetricMatrixCoeffFunction);
-=======
->>>>>>> 1155c003
                }
 
                paform.SetAssemblyLevel(AssemblyLevel::PARTIAL);
@@ -216,21 +202,14 @@
                   {
                      paform.AddDomainIntegrator(new DiffusionIntegrator(*vcoeff));
                   }
-<<<<<<< HEAD
-                  else if (coeffType >= 4)
+                  else if (coeffType == 4)
                   {
                      paform.AddDomainIntegrator(new DiffusionIntegrator(*smcoeff));
                   }
-=======
-                  else if (coeffType == 4)
-                  {
-                     paform.AddDomainIntegrator(new DiffusionIntegrator(*smcoeff));
-                  }
                   else if (coeffType == 5)
                   {
                      paform.AddDomainIntegrator(new DiffusionIntegrator(*mcoeff));
                   }
->>>>>>> 1155c003
                   else
                   {
                      paform.AddDomainIntegrator(new DiffusionIntegrator(*coeff));
